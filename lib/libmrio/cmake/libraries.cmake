#  Copyright (C) 2018 Sven Willner <sven.willner@gmail.com>
#
#  This program is free software: you can redistribute it and/or modify
#  it under the terms of the GNU Affero General Public License as published
#  by the Free Software Foundation, either version 3 of the License, or
#  (at your option) any later version.
#
#  This program is distributed in the hope that it will be useful,
#  but WITHOUT ANY WARRANTY; without even the implied warranty of
#  MERCHANTABILITY or FITNESS FOR A PARTICULAR PURPOSE.  See the
#  GNU Affero General Public License for more details.
#
#  You should have received a copy of the GNU Affero General Public License
#  along with this program.  If not, see <http://www.gnu.org/licenses/>.

function(add_system_paths)
  string(REPLACE ":" ";" LIBRARY_PATH $ENV{LIBRARY_PATH})
  string(REPLACE ":" ";" LD_LIBRARY_PATH $ENV{LD_LIBRARY_PATH})
  set(CMAKE_LIBRARY_PATH ${CMAKE_LIBRARY_PATH} ${LIBRARY_PATH} ${LD_LIBRARY_PATH} PARENT_SCOPE)
endfunction()


function(include_custom_library NAME HEADER_FILE)
  include(FindPackageHandleStandardArgs)
  find_path(${NAME}_INCLUDE_DIR NAMES ${HEADER_FILE})
  find_library(${NAME}_LIBRARY NAMES ${NAME})
  find_package_handle_standard_args(${NAME} DEFAULT_MSG ${NAME}_INCLUDE_DIR ${NAME}_LIBRARY)
  mark_as_advanced(${NAME}_INCLUDE_DIR ${NAME}_LIBRARY)
  set(${NAME}_LIBRARIES ${${NAME}_LIBRARY})
  set(${NAME}_INCLUDE_DIRS ${${NAME}_INCLUDE_DIR})
  if(${NAME}_FOUND)
    add_library(${NAME} UNKNOWN IMPORTED)
    set_target_properties(${NAME} PROPERTIES INTERFACE_INCLUDE_DIRECTORIES "${${NAME}_INCLUDE_DIRS}")
    set_target_properties(${NAME} PROPERTIES IMPORTED_LINK_INTERFACE_LANGUAGES "C")
    set_target_properties(${NAME} PROPERTIES IMPORTED_LOCATION "${${NAME}_LIBRARIES}")
  endif()
endfunction()


function(include_nlopt TARGET DEFAULT GIT_TAG)
  option(INTERNAL_NLOPT "statically include NLopt from GitHub" ${DEFAULT})
  if(INTERNAL_NLOPT)
    include(ExternalProject)
    if(NOT TARGET nlopt)
      ExternalProject_Add(nlopt
        GIT_REPOSITORY https://github.com/stevengj/nlopt.git
        GIT_TAG ${GIT_TAG}
        INSTALL_COMMAND ""
        CMAKE_ARGS
        -DBUILD_SHARED_LIBS=OFF
        -DCMAKE_BUILD_TYPE=Release
        -DNLOPT_CXX=OFF
        -DNLOPT_GUILE=OFF
        -DNLOPT_LINK_PYTHON=OFF
        -DNLOPT_MATLAB=OFF
        -DNLOPT_OCTAVE=OFF
        -DNLOPT_PYTHON=OFF
        -DNLOPT_SWIG=OFF
        )
      message(STATUS "Including NLopt from GitHub")
    endif()
    ExternalProject_Get_Property(nlopt SOURCE_DIR)
    ExternalProject_Get_Property(nlopt BINARY_DIR)
<<<<<<< HEAD
    message(STATUS "Including NLopt from git")
=======
    include_directories(${BINARY_DIR}/src/api)
    add_dependencies(${TARGET} nlopt)
>>>>>>> 851a39b5
    target_link_libraries(${TARGET} PRIVATE ${BINARY_DIR}/${CMAKE_STATIC_LIBRARY_PREFIX}nlopt${CMAKE_STATIC_LIBRARY_SUFFIX})
  else()
    find_package(NLOPT REQUIRED)
    message(STATUS "NLopt include directory: ${NLOPT_INCLUDE_DIR}")
    message(STATUS "NLopt library: ${NLOPT_LIBRARY}")
    target_link_libraries(${TARGET} PRIVATE nlopt)
  endif()
endfunction()


function(include_netcdf_cxx4 TARGET DEFAULT GIT_TAG)
  find_package(NETCDF REQUIRED)
  message(STATUS "NetCDF include directory: ${NETCDF_INCLUDE_DIR}")
  message(STATUS "NetCDF library: ${NETCDF_LIBRARY}")
  target_link_libraries(${TARGET} PRIVATE netcdf)
<<<<<<< HEAD
  option(INTERNAL_NETCDF_CXX "statically include NetCDF C++4 from git" ${DEFAULT})
=======
  option(INTERNAL_NETCDF_CXX "statically include NetCDF C++4 from GitHub" ${DEFAULT})
>>>>>>> 851a39b5
  if(INTERNAL_NETCDF_CXX)
    include(ExternalProject)
    if(NOT TARGET netcdf_c++4)
      string(REPLACE ";" "$<SEMICOLON>" CMAKE_LIBRARY_PATH_STR "${CMAKE_LIBRARY_PATH}")
      ExternalProject_Add(netcdf_c++4
        GIT_REPOSITORY https://github.com/Unidata/netcdf-cxx4
        GIT_TAG ${GIT_TAG}
        INSTALL_COMMAND ""
        CMAKE_ARGS
        -DBUILD_SHARED_LIBS=OFF
        -DBUILD_TESTING=OFF
        -DCMAKE_BUILD_TYPE=Release
        -DNCXX_ENABLE_TESTS=OFF
        -DCMAKE_LIBRARY_PATH=${CMAKE_LIBRARY_PATH_STR}
        )
      message(STATUS "Including NetCDF C++4 from GitHub")
    endif()
    ExternalProject_Get_Property(netcdf_c++4 SOURCE_DIR)
    ExternalProject_Get_Property(netcdf_c++4 BINARY_DIR)
<<<<<<< HEAD
    message(STATUS "Including NetCDF C++4 from git")
=======
    include_directories(${SOURCE_DIR}/cxx4)
    add_dependencies(${TARGET} netcdf_c++4)
>>>>>>> 851a39b5
    target_link_libraries(${TARGET} PRIVATE ${BINARY_DIR}/cxx4/${CMAKE_STATIC_LIBRARY_PREFIX}netcdf-cxx4${CMAKE_STATIC_LIBRARY_SUFFIX})
  else()
    find_package(NETCDF_CPP4 REQUIRED)
    message(STATUS "NetCDF C++4 include directory: ${NETCDF_CPP4_INCLUDE_DIR}")
    message(STATUS "NetCDF C++4 library: ${NETCDF_CPP4_LIBRARY}")
    target_link_libraries(${TARGET} PRIVATE netcdf_c++4)
  endif()
endfunction()


function(include_yaml_cpp TARGET DEFAULT GIT_TAG)
  option(INTERNAL_YAML_CPP "statically include yaml-cpp from GitHub" ${DEFAULT})
  if(INTERNAL_YAML_CPP)
    include(ExternalProject)
    if(NOT TARGET yaml-cpp)
      ExternalProject_Add(yaml-cpp
        GIT_REPOSITORY https://github.com/jbeder/yaml-cpp
        GIT_TAG ${GIT_TAG}
        INSTALL_COMMAND ""
        CMAKE_ARGS
        -DBUILD_GMOCK=OFF
        -DCMAKE_BUILD_TYPE=Release
        -DYAML_CPP_BUILD_CONTRIB=OFF
        -DYAML_CPP_BUILD_TESTS=OFF
        -DYAML_CPP_BUILD_TOOLS=OFF
        )
      message(STATUS "Including yaml-cpp from GitHub")
    endif()
    ExternalProject_Get_Property(yaml-cpp SOURCE_DIR)
    ExternalProject_Get_Property(yaml-cpp BINARY_DIR)
    include_directories(${SOURCE_DIR}/include)
    add_dependencies(${TARGET} yaml-cpp)
<<<<<<< HEAD
    ExternalProject_Get_Property(yaml-cpp BINARY_DIR)
    message(STATUS "Including yaml-cpp from git")
=======
>>>>>>> 851a39b5
    target_link_libraries(${TARGET} PRIVATE ${BINARY_DIR}/${CMAKE_STATIC_LIBRARY_PREFIX}yaml-cpp${CMAKE_STATIC_LIBRARY_SUFFIX})
  else()
    find_package(YAML_CPP REQUIRED)
    message(STATUS "yaml-cpp include directory: ${YAML_CPP_INCLUDE_DIR}")
    message(STATUS "yaml-cpp library: ${YAML_CPP_LIBRARY}")
    target_link_libraries(${TARGET} PRIVATE yaml-cpp)
  endif()
endfunction()<|MERGE_RESOLUTION|>--- conflicted
+++ resolved
@@ -18,7 +18,6 @@
   string(REPLACE ":" ";" LD_LIBRARY_PATH $ENV{LD_LIBRARY_PATH})
   set(CMAKE_LIBRARY_PATH ${CMAKE_LIBRARY_PATH} ${LIBRARY_PATH} ${LD_LIBRARY_PATH} PARENT_SCOPE)
 endfunction()
-
 
 function(include_custom_library NAME HEADER_FILE)
   include(FindPackageHandleStandardArgs)
@@ -61,12 +60,8 @@
     endif()
     ExternalProject_Get_Property(nlopt SOURCE_DIR)
     ExternalProject_Get_Property(nlopt BINARY_DIR)
-<<<<<<< HEAD
-    message(STATUS "Including NLopt from git")
-=======
     include_directories(${BINARY_DIR}/src/api)
     add_dependencies(${TARGET} nlopt)
->>>>>>> 851a39b5
     target_link_libraries(${TARGET} PRIVATE ${BINARY_DIR}/${CMAKE_STATIC_LIBRARY_PREFIX}nlopt${CMAKE_STATIC_LIBRARY_SUFFIX})
   else()
     find_package(NLOPT REQUIRED)
@@ -82,11 +77,7 @@
   message(STATUS "NetCDF include directory: ${NETCDF_INCLUDE_DIR}")
   message(STATUS "NetCDF library: ${NETCDF_LIBRARY}")
   target_link_libraries(${TARGET} PRIVATE netcdf)
-<<<<<<< HEAD
-  option(INTERNAL_NETCDF_CXX "statically include NetCDF C++4 from git" ${DEFAULT})
-=======
   option(INTERNAL_NETCDF_CXX "statically include NetCDF C++4 from GitHub" ${DEFAULT})
->>>>>>> 851a39b5
   if(INTERNAL_NETCDF_CXX)
     include(ExternalProject)
     if(NOT TARGET netcdf_c++4)
@@ -106,12 +97,8 @@
     endif()
     ExternalProject_Get_Property(netcdf_c++4 SOURCE_DIR)
     ExternalProject_Get_Property(netcdf_c++4 BINARY_DIR)
-<<<<<<< HEAD
-    message(STATUS "Including NetCDF C++4 from git")
-=======
     include_directories(${SOURCE_DIR}/cxx4)
     add_dependencies(${TARGET} netcdf_c++4)
->>>>>>> 851a39b5
     target_link_libraries(${TARGET} PRIVATE ${BINARY_DIR}/cxx4/${CMAKE_STATIC_LIBRARY_PREFIX}netcdf-cxx4${CMAKE_STATIC_LIBRARY_SUFFIX})
   else()
     find_package(NETCDF_CPP4 REQUIRED)
@@ -144,11 +131,6 @@
     ExternalProject_Get_Property(yaml-cpp BINARY_DIR)
     include_directories(${SOURCE_DIR}/include)
     add_dependencies(${TARGET} yaml-cpp)
-<<<<<<< HEAD
-    ExternalProject_Get_Property(yaml-cpp BINARY_DIR)
-    message(STATUS "Including yaml-cpp from git")
-=======
->>>>>>> 851a39b5
     target_link_libraries(${TARGET} PRIVATE ${BINARY_DIR}/${CMAKE_STATIC_LIBRARY_PREFIX}yaml-cpp${CMAKE_STATIC_LIBRARY_SUFFIX})
   else()
     find_package(YAML_CPP REQUIRED)
