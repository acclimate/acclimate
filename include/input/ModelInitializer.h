--- conflicted
+++ resolved
@@ -23,20 +23,14 @@
 
 #include <string>
 #include <unordered_map>
-<<<<<<< HEAD
-#include "model/GeographicPoint.h"
+#include "model/GeoEntity.h"
 #include "settingsnode.h"
 #include "types.h"
-=======
-#include "acclimate.h"
-#include "model/GeoEntity.h"
-#include "settingsnode.h"
 
 namespace mrio {
 template<typename ValueType, typename IndexType>
 class Table;
 }
->>>>>>> a7f3f18c
 
 namespace acclimate {
 
@@ -99,7 +93,6 @@
             return res;
         }
     };
-
   private:
     settings::SettingsNode get_firm_property(const std::string& sector_name, const std::string& region_name, const std::string& property_name) const;
     settings::SettingsNode get_named_property(const std::string& tag_name, const std::string& node_name, const std::string& property_name) const;
