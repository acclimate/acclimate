/*
  Copyright (C) 2014-2017 Sven Willner <sven.willner@pik-potsdam.de>
                          Christian Otto <christian.otto@pik-potsdam.de>

  This file is part of Acclimate.

  Acclimate is free software: you can redistribute it and/or modify
  it under the terms of the GNU Affero General Public License as
  published by the Free Software Foundation, either version 3 of
  the License, or (at your option) any later version.

  Acclimate is distributed in the hope that it will be useful,
  but WITHOUT ANY WARRANTY; without even the implied warranty of
  MERCHANTABILITY or FITNESS FOR A PARTICULAR PURPOSE.  See the
  GNU Affero General Public License for more details.

  You should have received a copy of the GNU Affero General Public License
  along with Acclimate.  If not, see <http://www.gnu.org/licenses/>.
*/

#ifndef ACCLIMATE_FLOODING_H
#define ACCLIMATE_FLOODING_H

#include <cstddef>
#include <vector>
#include "scenario/RasteredScenario.h"
#include "types.h"

namespace acclimate {

template<class ModelVariant>
class Model;
template<class ModelVariant>
class Region;

template<class ModelVariant>
class Flooding : public RasteredScenario<ModelVariant, FloatType> {
  protected:
    std::vector<std::size_t> sectors;
    FloatType new_region_forcing(Region<ModelVariant>* region) const override;
    void set_region_forcing(Region<ModelVariant>* region, const FloatType& forcing, FloatType proxy_sum) const override;
    void reset_forcing(Region<ModelVariant>* region, FloatType& forcing) const override;
    void add_cell_forcing(
        FloatType x, FloatType y, FloatType proxy_value, FloatType cell_forcing, const Region<ModelVariant>* region, FloatType& region_forcing) const override;

  public:
    using RasteredScenario<ModelVariant, FloatType>::id;
<<<<<<< HEAD
    Flooding(const settings::SettingsNode& settings_p, Model<ModelVariant>* model_p);
=======
    Flooding(const settings::SettingsNode& settings_p, settings::SettingsNode scenario_node_p, const Model<ModelVariant>* model_p);
>>>>>>> a7f3f18c
};
}  // namespace acclimate

#endif<|MERGE_RESOLUTION|>--- conflicted
+++ resolved
@@ -45,11 +45,7 @@
 
   public:
     using RasteredScenario<ModelVariant, FloatType>::id;
-<<<<<<< HEAD
-    Flooding(const settings::SettingsNode& settings_p, Model<ModelVariant>* model_p);
-=======
-    Flooding(const settings::SettingsNode& settings_p, settings::SettingsNode scenario_node_p, const Model<ModelVariant>* model_p);
->>>>>>> a7f3f18c
+    Flooding(const settings::SettingsNode& settings_p, settings::SettingsNode scenario_node_p, Model<ModelVariant>* const model_p);
 };
 }  // namespace acclimate
 
