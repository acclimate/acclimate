--- conflicted
+++ resolved
@@ -67,13 +67,7 @@
 
   public:
     virtual ~ExternalScenario() override = default;
-<<<<<<< HEAD
-    bool iterate() override;
-=======
-    using Scenario::id;
-    using Scenario::model;
     void iterate() override;
->>>>>>> 7635368e
     void start() override;
     void end() override;
     std::string calendar_str() const override { return calendar_str_; }
