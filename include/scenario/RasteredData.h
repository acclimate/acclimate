--- conflicted
+++ resolved
@@ -63,11 +63,7 @@
 
       public:
         using iterator_category = std::forward_iterator_tag;
-<<<<<<< HEAD
         iterator(FloatType l_, const std::size_t& c_, FloatType gridsize_, const std::size_t& count_)
-=======
-        iterator(const FloatType& l_, const std::size_t& c_, const FloatType& gridsize_, const std::size_t& count_)
->>>>>>> beb3e07a
             : l(l_), c(c_), gridsize(gridsize_), count(count_){};
         iterator operator++() {
             if (c < count) {
