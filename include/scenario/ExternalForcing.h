--- conflicted
+++ resolved
@@ -39,17 +39,11 @@
 
   public:
     ExternalForcing(std::string filename_p, const std::string& variable_name);
-    virtual ~ExternalForcing(){}
+    virtual ~ExternalForcing(){};
     int next_timestep();
     const std::string calendar_str() const;
     const std::string time_units_str() const;
-<<<<<<< HEAD
-#ifdef DEBUG
-    virtual std::string id() const { return "FORCING"; }
-#endif
-=======
     virtual inline std::string id() const { return "FORCING"; }
->>>>>>> 420a503d
 };
 }  // namespace acclimate
 
