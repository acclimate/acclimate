--- conflicted
+++ resolved
@@ -67,12 +67,8 @@
     RasteredScenario(const settings::SettingsNode& settings_p, const Model<ModelVariant>* model_p);
 
   public:
-<<<<<<< HEAD
     using ExternalScenario<ModelVariant>::id;
-    virtual ~RasteredScenario(){};
-=======
     virtual ~RasteredScenario(){}
->>>>>>> 420a503d
     inline const std::vector<RegionInfo>& forcings() const { return region_forcings; }
     inline FloatType total_current_proxy_sum() const { return total_current_proxy_sum_; }
 };
