/*
  Copyright (C) 2014-2017 Sven Willner <sven.willner@pik-potsdam.de>
                          Christian Otto <christian.otto@pik-potsdam.de>

  This file is part of Acclimate.

  Acclimate is free software: you can redistribute it and/or modify
  it under the terms of the GNU Affero General Public License as
  published by the Free Software Foundation, either version 3 of
  the License, or (at your option) any later version.

  Acclimate is distributed in the hope that it will be useful,
  but WITHOUT ANY WARRANTY; without even the implied warranty of
  MERCHANTABILITY or FITNESS FOR A PARTICULAR PURPOSE.  See the
  GNU Affero General Public License for more details.

  You should have received a copy of the GNU Affero General Public License
  along with Acclimate.  If not, see <http://www.gnu.org/licenses/>.
*/

#ifndef ACCLIMATE_H
#define ACCLIMATE_H

#include <memory>
#include "run.h"
#include "settingsnode.h"
#include "types.h"

namespace acclimate {

enum class ModelVariantType {
#ifdef VARIANT_BASIC
    BASIC,
#endif
#ifdef VARIANT_DEMAND
    DEMAND,
#endif
#ifdef VARIANT_PRICES
    PRICES,
#endif
};

class Acclimate {
<<<<<<< HEAD
=======
  public:
    template<class ModelVariant>
    class Run {
        friend class Acclimate;

      protected:
        static std::unique_ptr<Run> instance_m;
        std::vector<std::unique_ptr<Scenario<ModelVariant>>> scenarios_m;
        std::unique_ptr<Model<ModelVariant>> model_m;
        std::vector<std::unique_ptr<Output<ModelVariant>>> outputs_m;
        static void initialize();
        int run();
        void cleanup();
        void memory_cleanup();
        Run();

      public:
        static Run* instance();
        inline const Model<ModelVariant>* model() { return model_m.get(); }
        inline const Output<ModelVariant>* output(const IntType i) { return outputs_m[i].get(); }
        void event(EventType type,
                   const Sector<ModelVariant>* sector_from,
                   const Region<ModelVariant>* region_from,
                   const Sector<ModelVariant>* sector_to,
                   const Region<ModelVariant>* region_to,
                   FloatType value = std::numeric_limits<FloatType>::quiet_NaN());
        void event(EventType type,
                   const Sector<ModelVariant>* sector_from,
                   const Region<ModelVariant>* region_from,
                   const EconomicAgent<ModelVariant>* economic_agent_to,
                   FloatType value = std::numeric_limits<FloatType>::quiet_NaN());
        void event(EventType type,
                   const EconomicAgent<ModelVariant>* economic_agent_from = nullptr,
                   const EconomicAgent<ModelVariant>* economic_agent_to = nullptr,
                   FloatType value = std::numeric_limits<FloatType>::quiet_NaN());
        void event(EventType type,
                   const EconomicAgent<ModelVariant>* economic_agent_from,
                   const Sector<ModelVariant>* sector_to,
                   const Region<ModelVariant>* region_to,
                   FloatType value = std::numeric_limits<FloatType>::quiet_NaN());
    };

>>>>>>> a7f3f18c
  protected:
    ModelVariantType variant_m;
    std::shared_ptr<void> run_m;

  public:
    Acclimate(settings::SettingsNode settings_p);
    inline const ModelVariantType& variant() const { return variant_m; }
    int run();
};
}  // namespace acclimate

#endif<|MERGE_RESOLUTION|>--- conflicted
+++ resolved
@@ -28,6 +28,7 @@
 
 namespace acclimate {
 
+
 enum class ModelVariantType {
 #ifdef VARIANT_BASIC
     BASIC,
@@ -40,58 +41,16 @@
 #endif
 };
 
+
 class Acclimate {
-<<<<<<< HEAD
-=======
-  public:
-    template<class ModelVariant>
-    class Run {
-        friend class Acclimate;
 
-      protected:
-        static std::unique_ptr<Run> instance_m;
-        std::vector<std::unique_ptr<Scenario<ModelVariant>>> scenarios_m;
-        std::unique_ptr<Model<ModelVariant>> model_m;
-        std::vector<std::unique_ptr<Output<ModelVariant>>> outputs_m;
-        static void initialize();
-        int run();
-        void cleanup();
-        void memory_cleanup();
-        Run();
-
-      public:
-        static Run* instance();
-        inline const Model<ModelVariant>* model() { return model_m.get(); }
-        inline const Output<ModelVariant>* output(const IntType i) { return outputs_m[i].get(); }
-        void event(EventType type,
-                   const Sector<ModelVariant>* sector_from,
-                   const Region<ModelVariant>* region_from,
-                   const Sector<ModelVariant>* sector_to,
-                   const Region<ModelVariant>* region_to,
-                   FloatType value = std::numeric_limits<FloatType>::quiet_NaN());
-        void event(EventType type,
-                   const Sector<ModelVariant>* sector_from,
-                   const Region<ModelVariant>* region_from,
-                   const EconomicAgent<ModelVariant>* economic_agent_to,
-                   FloatType value = std::numeric_limits<FloatType>::quiet_NaN());
-        void event(EventType type,
-                   const EconomicAgent<ModelVariant>* economic_agent_from = nullptr,
-                   const EconomicAgent<ModelVariant>* economic_agent_to = nullptr,
-                   FloatType value = std::numeric_limits<FloatType>::quiet_NaN());
-        void event(EventType type,
-                   const EconomicAgent<ModelVariant>* economic_agent_from,
-                   const Sector<ModelVariant>* sector_to,
-                   const Region<ModelVariant>* region_to,
-                   FloatType value = std::numeric_limits<FloatType>::quiet_NaN());
-    };
-
->>>>>>> a7f3f18c
   protected:
     ModelVariantType variant_m;
     std::shared_ptr<void> run_m;
 
   public:
     Acclimate(settings::SettingsNode settings_p);
+
     inline const ModelVariantType& variant() const { return variant_m; }
     int run();
 };
