/*
  Copyright (C) 2014-2020 Sven Willner <sven.willner@pik-potsdam.de>
                          Christian Otto <christian.otto@pik-potsdam.de>

  This file is part of Acclimate.

  Acclimate is free software: you can redistribute it and/or modify
  it under the terms of the GNU Affero General Public License as
  published by the Free Software Foundation, either version 3 of
  the License, or (at your option) any later version.

  Acclimate is distributed in the hope that it will be useful,
  but WITHOUT ANY WARRANTY; without even the implied warranty of
  MERCHANTABILITY or FITNESS FOR A PARTICULAR PURPOSE.  See the
  GNU Affero General Public License for more details.

  You should have received a copy of the GNU Affero General Public License
  along with Acclimate.  If not, see <http://www.gnu.org/licenses/>.
*/

#ifndef ACCLIMATE_FIRM_H
#define ACCLIMATE_FIRM_H

#include <memory>

#include "acclimate.h"
#include "model/CapacityManager.h"
#include "model/EconomicAgent.h"
#include "model/SalesManager.h"

namespace acclimate {

class BusinessConnection;
class Region;
class Sector;

class Firm final : public EconomicAgent {
  private:
    Flow initial_production_X_star_ = Flow(0.0);
    Flow production_X_ = Flow(0.0);  // quantity of production and its selling value
    Flow initial_total_use_U_star_ = Flow(0.0);
    std::shared_ptr<BusinessConnection> self_supply_connection_;

  public:
    non_owning_ptr<Sector> sector;
    const std::unique_ptr<CapacityManager> capacity_manager;
    const std::unique_ptr<SalesManager> sales_manager;

  private:
    void produce_X();

  public:
<<<<<<< HEAD
    Firm(Sector* sector_p, Region* region_p, const Ratio& possible_overcapacity_ratio_beta_p);
    void initialize();
=======
    Firm(id_t id_p, Sector* sector_p, Region* region_p, const Ratio& possible_overcapacity_ratio_beta_p);
>>>>>>> ae743ca4
    void iterate_consumption_and_production() override;
    void iterate_expectation() override;
    void iterate_purchase() override;
    void iterate_investment() override;
    void add_initial_production_X_star(const Flow& initial_production_flow_X_star);
    void subtract_initial_production_X_star(const Flow& initial_production_flow_X_star);
    void add_initial_total_use_U_star(const Flow& initial_use_flow_U_star);
    void subtract_initial_total_use_U_star(const Flow& initial_use_flow_U_star);
    Firm* as_firm() override { return this; }
    const Firm* as_firm() const override { return this; }
    const BusinessConnection* self_supply_connection() const;
    void self_supply_connection(std::shared_ptr<BusinessConnection> self_supply_connection_p);
    const Flow& production_X() const;
    const Flow& initial_production_X_star() const { return initial_production_X_star_; }
    Flow forced_initial_production_lambda_X_star() const { return round(initial_production_X_star_ * forcing_m); }
    Flow maximal_production_beta_X_star() const;
    FlowQuantity forced_initial_production_quantity_lambda_X_star() const { return round(initial_production_X_star_.get_quantity() * forcing_m); }
    FloatType forced_initial_production_quantity_lambda_X_star_float() const { return to_float(initial_production_X_star_.get_quantity() * forcing_m); }
    FlowQuantity forced_maximal_production_quantity_lambda_beta_X_star() const;
    const Flow& initial_total_use_U_star() const { return initial_total_use_U_star_; }

    void debug_print_details() const override;

    template<typename Observer, typename H>
    bool observe(Observer& o) const {
        return EconomicAgent::observe<Observer, H>(o)  //
               && o.set(H::hash("communicated_possible_production"),
                        [this]() {  //
                            return sales_manager->communicated_parameters().possible_production_X_hat;
                        })
               && o.set(H::hash("desired_production_capacity"),
                        [this]() {  //
                            return capacity_manager->get_desired_production_capacity_p_tilde();
                        })
               && o.set(H::hash("direct_loss"),
                        [this]() {  //
                            return Flow::possibly_negative(round(initial_production_X_star_.get_quantity() * Forcing(1.0 - forcing_m)),
                                                           production_X_.get_quantity() > 0.0 ? production_X_.get_price() : Price(0.0));
                        })
               && o.set(H::hash("expected_offer_price"),
                        [this]() {  //
                            return sales_manager->communicated_parameters().offer_price_n_bar;
                        })
               && o.set(H::hash("expected_production"),
                        [this]() {  //
                            return sales_manager->communicated_parameters().expected_production_X;
                        })
               && o.set(H::hash("forcing"),
                        [this]() {  //
                            return forcing();
                        })
               && o.set(H::hash("incoming_demand"),
                        [this]() {  //
                            return sales_manager->sum_demand_requests_D();
                        })
               && o.set(H::hash("offer_price"),
                        [this]() {  //
                            return sales_manager->communicated_parameters().production_X.get_price();
                        })
               && o.set(H::hash("production"),
                        [this]() {  //
                            return production_X();
                        })
               && o.set(H::hash("production_capacity"),
                        [this]() {  //
                            return capacity_manager->get_production_capacity_p();
                        })
               && o.set(H::hash("possible_production_capacity"),
                        [this]() {  //
                            return capacity_manager->get_possible_production_capacity_p_hat();
                        })
               && o.set(H::hash("tax"),
                        [this]() {  //
                            return sales_manager->get_tax();
                        })
               && o.set(H::hash("total_loss"),
                        [this]() {  //
                            return Flow::possibly_negative(round(initial_production_X_star_.get_quantity() - production_X_.get_quantity()),
                                                           production_X_.get_quantity() > 0.0 ? production_X_.get_price() : Price(0.0));
                        })
               && o.set(H::hash("total_production_costs"),
                        [this]() {  //
                            return sales_manager->total_production_costs_C();
                        })
               && o.set(H::hash("total_revenue"),
                        [this]() {  //
                            return sales_manager->total_revenue_R();
                        })
               && o.set(H::hash("total_value_loss"),
                        [this]() {  //
                            return (initial_production_X_star_ - production_X_).get_value();
                        })
               && o.set(H::hash("unit_production_costs"),
                        [this]() {  //
                            return sales_manager->communicated_parameters().possible_production_X_hat.get_price();
                        })
            //
            ;
    }
};
}  // namespace acclimate

#endif<|MERGE_RESOLUTION|>--- conflicted
+++ resolved
@@ -50,12 +50,8 @@
     void produce_X();
 
   public:
-<<<<<<< HEAD
-    Firm(Sector* sector_p, Region* region_p, const Ratio& possible_overcapacity_ratio_beta_p);
-    void initialize();
-=======
     Firm(id_t id_p, Sector* sector_p, Region* region_p, const Ratio& possible_overcapacity_ratio_beta_p);
->>>>>>> ae743ca4
+    void initialize() override;
     void iterate_consumption_and_production() override;
     void iterate_expectation() override;
     void iterate_purchase() override;
