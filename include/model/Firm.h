/*
  Copyright (C) 2014-2017 Sven Willner <sven.willner@pik-potsdam.de>
                          Christian Otto <christian.otto@pik-potsdam.de>

  This file is part of Acclimate.

  Acclimate is free software: you can redistribute it and/or modify
  it under the terms of the GNU Affero General Public License as
  published by the Free Software Foundation, either version 3 of
  the License, or (at your option) any later version.

  Acclimate is distributed in the hope that it will be useful,
  but WITHOUT ANY WARRANTY; without even the implied warranty of
  MERCHANTABILITY or FITNESS FOR A PARTICULAR PURPOSE.  See the
  GNU Affero General Public License for more details.

  You should have received a copy of the GNU Affero General Public License
  along with Acclimate.  If not, see <http://www.gnu.org/licenses/>.
*/

#ifndef ACCLIMATE_FIRM_H
#define ACCLIMATE_FIRM_H

#include "model/EconomicAgent.h"
#include "model/Region.h"
#include "model/Sector.h"

namespace acclimate {

template<class Modelvariant>
class BusinessConnection;

template<class ModelVariant>
class Firm : public EconomicAgent<ModelVariant> {
<<<<<<< HEAD
  protected:
    Flow initial_production_X_star_ = Flow(0.0);
    Forcing forcing_lambda_ = Forcing(1.0);
    Flow production_X_ = Flow(0.0);  // quantity of production and its selling value
    Flow initial_total_use_U_star_ = Flow(0.0);
    std::shared_ptr<BusinessConnection<ModelVariant>> self_supply_connection_ = nullptr;

    void produce_X();
=======
  private:
    Flow initial_production_X_star_ = Flow(0.0);
    Flow production_X_ = Flow(0.0);  // quantity of production and its selling value
    Flow initial_total_use_U_star_ = Flow(0.0);
    BusinessConnection<ModelVariant>* self_supply_connection_ = nullptr;

  protected:
    using EconomicAgent<ModelVariant>::forcing_;
>>>>>>> 0891791b

  public:
    using EconomicAgent<ModelVariant>::id;
    using EconomicAgent<ModelVariant>::input_storages;
    using EconomicAgent<ModelVariant>::region;
    using EconomicAgent<ModelVariant>::sector;
    std::unique_ptr<typename ModelVariant::CapacityManagerType> const capacity_manager;
    std::unique_ptr<typename ModelVariant::SalesManagerType> const sales_manager;

<<<<<<< HEAD
    Firm(Sector<ModelVariant>* sector_p, Region<ModelVariant>* region_p, const Ratio& possible_overcapacity_ratio_beta_p);
    void iterate_consumption_and_production() override;
    void iterate_expectation() override;
    void iterate_purchase() override;
    void iterate_investment() override;
    void add_initial_production_X_star(const Flow& initial_production_flow_X_star);
    void subtract_initial_production_X_star(const Flow& initial_production_flow_X_star);
    void add_initial_total_use_U_star(const Flow& initial_use_flow_U_star);
    void subtract_initial_total_use_U_star(const Flow& initial_use_flow_U_star);
=======
  public:
>>>>>>> 0891791b
    Firm<ModelVariant>* as_firm() override;
    const Firm<ModelVariant>* as_firm() const override;
    inline const BusinessConnection<ModelVariant>* self_supply_connection() const {
        assertstepnot(CONSUMPTION_AND_PRODUCTION);
        return self_supply_connection_.get();
    };
    inline void self_supply_connection(std::shared_ptr<BusinessConnection<ModelVariant>> self_supply_connection_p) {
        assertstep(INITIALIZATION);
        self_supply_connection_ = self_supply_connection_p;
    };
    inline const Flow& production_X() const {
        assertstepnot(CONSUMPTION_AND_PRODUCTION);
        return production_X_;
    };
    inline const Flow& initial_production_X_star() const { return initial_production_X_star_; };
    inline const Flow& initial_total_use_U_star() const { return initial_total_use_U_star_; };
    inline const Flow forced_initial_production_lambda_X_star() const { return round(initial_production_X_star_ * forcing_); };
    inline const Flow maximal_production_beta_X_star() const { return round(initial_production_X_star_ * capacity_manager->possible_overcapacity_ratio_beta); };
    inline const Flow forced_maximal_production_lambda_beta_X_star() const {
        return round(initial_production_X_star_ * forcing_ * capacity_manager->possible_overcapacity_ratio_beta);
    };
    inline const FlowQuantity& initial_production_quantity_X_star() const { return initial_production_X_star_.get_quantity(); };
    inline const FlowQuantity forced_initial_production_quantity_lambda_X_star() const { return round(initial_production_X_star_.get_quantity() * forcing_); };
    inline FloatType forced_initial_production_quantity_lambda_X_star_float() const { return to_float(initial_production_X_star_.get_quantity() * forcing_); };
    inline const FlowQuantity maximal_production_quantity_beta_X_star() const {
        return round(initial_production_X_star_.get_quantity() * capacity_manager->possible_overcapacity_ratio_beta);
    };
    inline FloatType maximal_production_quantity_beta_X_star_float() const {
        return to_float(initial_production_X_star_.get_quantity() * capacity_manager->possible_overcapacity_ratio_beta);
    };
    const FlowQuantity forced_maximal_production_quantity_lambda_beta_X_star() const {
        return round(initial_production_X_star_.get_quantity() * (capacity_manager->possible_overcapacity_ratio_beta * forcing_));
    };
    FloatType forced_maximal_production_quantity_lambda_beta_X_star_float() const {
        return to_float(initial_production_X_star_.get_quantity()) * (capacity_manager->possible_overcapacity_ratio_beta * forcing_);
    };
    inline const Flow direct_loss() const {
        return Flow(round(initial_production_X_star_.get_quantity() * Forcing(1.0 - forcing_)),
                    production_X_.get_quantity() > 0.0 ? production_X_.get_price() : Price(0.0), true);
    };
    inline const Flow total_loss() const {
        return Flow(round(initial_production_X_star_.get_quantity() - production_X_.get_quantity()),
                    production_X_.get_quantity() > 0.0 ? production_X_.get_price() : Price(0.0), true);
    };
    inline const FlowValue total_value_loss() const { return (initial_production_X_star_ - production_X_).get_value(); };
<<<<<<< HEAD
    inline void forcing_lambda(const Forcing& forcing_lambda_p) {
        assertstep(SCENARIO);
        assert(forcing_lambda_p >= 0.0);
        forcing_lambda_ = forcing_lambda_p;
    };
=======

  protected:
    void produce_X();

  public:
    Firm(Sector<ModelVariant>* sector_p, Region<ModelVariant>* region_p, const Ratio& possible_overcapacity_ratio_beta_p);
    void iterate_consumption_and_production() override;
    void iterate_expectation() override;
    void iterate_purchase() override;
    void iterate_investment() override;
    void add_initial_production_X_star(const Flow& initial_production_flow_X_star);
    void subtract_initial_production_X_star(const Flow& initial_production_flow_X_star);
    void add_initial_total_use_U_star(const Flow& initial_use_flow_U_star);
    void subtract_initial_total_use_U_star(const Flow& initial_use_flow_U_star);
>>>>>>> 0891791b
#ifdef DEBUG
    void print_details() const override;
#endif
};
}  // namespace acclimate

#endif<|MERGE_RESOLUTION|>--- conflicted
+++ resolved
@@ -32,25 +32,14 @@
 
 template<class ModelVariant>
 class Firm : public EconomicAgent<ModelVariant> {
-<<<<<<< HEAD
   protected:
-    Flow initial_production_X_star_ = Flow(0.0);
-    Forcing forcing_lambda_ = Forcing(1.0);
-    Flow production_X_ = Flow(0.0);  // quantity of production and its selling value
-    Flow initial_total_use_U_star_ = Flow(0.0);
-    std::shared_ptr<BusinessConnection<ModelVariant>> self_supply_connection_ = nullptr;
-
-    void produce_X();
-=======
-  private:
     Flow initial_production_X_star_ = Flow(0.0);
     Flow production_X_ = Flow(0.0);  // quantity of production and its selling value
     Flow initial_total_use_U_star_ = Flow(0.0);
-    BusinessConnection<ModelVariant>* self_supply_connection_ = nullptr;
+    std::shared_ptr<BusinessConnection<ModelVariant>> self_supply_connection_;
 
   protected:
     using EconomicAgent<ModelVariant>::forcing_;
->>>>>>> 0891791b
 
   public:
     using EconomicAgent<ModelVariant>::id;
@@ -60,19 +49,7 @@
     std::unique_ptr<typename ModelVariant::CapacityManagerType> const capacity_manager;
     std::unique_ptr<typename ModelVariant::SalesManagerType> const sales_manager;
 
-<<<<<<< HEAD
-    Firm(Sector<ModelVariant>* sector_p, Region<ModelVariant>* region_p, const Ratio& possible_overcapacity_ratio_beta_p);
-    void iterate_consumption_and_production() override;
-    void iterate_expectation() override;
-    void iterate_purchase() override;
-    void iterate_investment() override;
-    void add_initial_production_X_star(const Flow& initial_production_flow_X_star);
-    void subtract_initial_production_X_star(const Flow& initial_production_flow_X_star);
-    void add_initial_total_use_U_star(const Flow& initial_use_flow_U_star);
-    void subtract_initial_total_use_U_star(const Flow& initial_use_flow_U_star);
-=======
   public:
->>>>>>> 0891791b
     Firm<ModelVariant>* as_firm() override;
     const Firm<ModelVariant>* as_firm() const override;
     inline const BusinessConnection<ModelVariant>* self_supply_connection() const {
@@ -118,13 +95,6 @@
                     production_X_.get_quantity() > 0.0 ? production_X_.get_price() : Price(0.0), true);
     };
     inline const FlowValue total_value_loss() const { return (initial_production_X_star_ - production_X_).get_value(); };
-<<<<<<< HEAD
-    inline void forcing_lambda(const Forcing& forcing_lambda_p) {
-        assertstep(SCENARIO);
-        assert(forcing_lambda_p >= 0.0);
-        forcing_lambda_ = forcing_lambda_p;
-    };
-=======
 
   protected:
     void produce_X();
@@ -139,7 +109,6 @@
     void subtract_initial_production_X_star(const Flow& initial_production_flow_X_star);
     void add_initial_total_use_U_star(const Flow& initial_use_flow_U_star);
     void subtract_initial_total_use_U_star(const Flow& initial_use_flow_U_star);
->>>>>>> 0891791b
 #ifdef DEBUG
     void print_details() const override;
 #endif
