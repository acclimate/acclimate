/*
  Copyright (C) 2014-2017 Sven Willner <sven.willner@pik-potsdam.de>
                          Christian Otto <christian.otto@pik-potsdam.de>

  This file is part of Acclimate.

  Acclimate is free software: you can redistribute it and/or modify
  it under the terms of the GNU Affero General Public License as
  published by the Free Software Foundation, either version 3 of
  the License, or (at your option) any later version.

  Acclimate is distributed in the hope that it will be useful,
  but WITHOUT ANY WARRANTY; without even the implied warranty of
  MERCHANTABILITY or FITNESS FOR A PARTICULAR PURPOSE.  See the
  GNU Affero General Public License for more details.

  You should have received a copy of the GNU Affero General Public License
  along with Acclimate.  If not, see <http://www.gnu.org/licenses/>.
*/

#ifndef ACCLIMATE_SECTOR_H
#define ACCLIMATE_SECTOR_H

#include "acclimate.h"

namespace acclimate {

template<class ModelVariant>
class Model;
template<class ModelVariant>
class Firm;

template<class ModelVariant>
class Sector {
    friend class Model<ModelVariant>;

  public:
    enum class TransportType { AVIATION, IMMEDIATE, ROADSEA };
    static TransportType map_transport_type(const settings::hstring& transport_type) {
        switch (transport_type) {
            case settings::hstring::hash("aviation"):
                return TransportType::AVIATION;
            case settings::hstring::hash("immediate"):
                return TransportType::IMMEDIATE;
            case settings::hstring::hash("roadsea"):
                return TransportType::ROADSEA;
            default:
                error_("Unknown transport type " << transport_type);
        }
    }
    static const char* unmap_transport_type(TransportType transport_type) {
        switch (transport_type) {
            case TransportType::AVIATION:
                return "aviation";
            case TransportType::IMMEDIATE:
                return "immediate";
            case TransportType::ROADSEA:
                return "roadsea";
        }
    }

  protected:
    const IntType index_;
    const std::string id_;
    Demand total_demand_D_ = Demand(0.0);
    OpenMPLock total_demand_D_lock;
    Flow total_production_X_ = Flow(0.0);
    OpenMPLock total_production_X_lock;
    Flow last_total_production_X_ = Flow(0.0);
    typename ModelVariant::SectorParameters parameters_;

    Sector(Model<ModelVariant>* model_p,
           std::string name_p,
           const IntType index_p,
           const Ratio& upper_storage_limit_omega_p,
           const Time& initial_storage_fill_factor_psi_p,
           TransportType transport_type_p);

  public:
    const Ratio upper_storage_limit_omega;
    const Time initial_storage_fill_factor_psi;
    const TransportType transport_type;
    std::vector<Firm<ModelVariant>*> firms;
    Model<ModelVariant>* const model;

    inline const Demand& total_demand_D() const {
        assertstepnot(PURCHASE);
        return total_demand_D_;
    };
    inline const Demand& last_total_production_X() const { return last_total_production_X_; };
    inline const Demand& total_production_X() const {
        assertstepnot(CONSUMPTION_AND_PRODUCTION);
        return total_production_X_;
    };
    inline const typename ModelVariant::SectorParameters& parameters() const { return parameters_; };
    inline typename ModelVariant::SectorParameters& parameters_writable() {
        assertstep(INITIALIZATION);
        return parameters_;
    };
<<<<<<< HEAD
=======

  public:
    const Ratio upper_storage_limit_omega;
    const Time initial_storage_fill_factor_psi;
    std::vector<Firm<ModelVariant>*> firms_N;
    Model<ModelVariant>* const model;

  public:
    Sector(Model<ModelVariant>* model_p,
           std::string id_p,
           const IntType index_p,
           const Ratio& upper_storage_limit_omega_p,
           const Time& initial_storage_fill_factor_psi_p);
>>>>>>> 0891791b
    void add_demand_request_D(const Demand& demand_request_D);
    void add_production_X(const Flow& production_X);
    void add_initial_production_X(const Flow& production_X);
    void subtract_initial_production_X(const Flow& production_X);
    void iterate_consumption_and_production();
    void remove_firm(Firm<ModelVariant>* firm);
    inline IntType index() const { return index_; };
    inline const std::string& id() const { return id_; };
};
}  // namespace acclimate
#endif<|MERGE_RESOLUTION|>--- conflicted
+++ resolved
@@ -68,7 +68,6 @@
     OpenMPLock total_production_X_lock;
     Flow last_total_production_X_ = Flow(0.0);
     typename ModelVariant::SectorParameters parameters_;
-
     Sector(Model<ModelVariant>* model_p,
            std::string name_p,
            const IntType index_p,
@@ -77,42 +76,29 @@
            TransportType transport_type_p);
 
   public:
+    inline const Demand& total_demand_D() const {
+        assertstepnot(PURCHASE);
+        return total_demand_D_;
+    }
+    inline const Demand& last_total_production_X() const { return last_total_production_X_; }
+    inline const Demand& total_production_X() const {
+        assertstepnot(CONSUMPTION_AND_PRODUCTION);
+        return total_production_X_;
+    }
+    inline const typename ModelVariant::SectorParameters& parameters() const { return parameters_; }
+    inline typename ModelVariant::SectorParameters& parameters_writable() {
+        assertstep(INITIALIZATION);
+        return parameters_;
+    }
+
+  public:
     const Ratio upper_storage_limit_omega;
     const Time initial_storage_fill_factor_psi;
     const TransportType transport_type;
     std::vector<Firm<ModelVariant>*> firms;
     Model<ModelVariant>* const model;
 
-    inline const Demand& total_demand_D() const {
-        assertstepnot(PURCHASE);
-        return total_demand_D_;
-    };
-    inline const Demand& last_total_production_X() const { return last_total_production_X_; };
-    inline const Demand& total_production_X() const {
-        assertstepnot(CONSUMPTION_AND_PRODUCTION);
-        return total_production_X_;
-    };
-    inline const typename ModelVariant::SectorParameters& parameters() const { return parameters_; };
-    inline typename ModelVariant::SectorParameters& parameters_writable() {
-        assertstep(INITIALIZATION);
-        return parameters_;
-    };
-<<<<<<< HEAD
-=======
-
   public:
-    const Ratio upper_storage_limit_omega;
-    const Time initial_storage_fill_factor_psi;
-    std::vector<Firm<ModelVariant>*> firms_N;
-    Model<ModelVariant>* const model;
-
-  public:
-    Sector(Model<ModelVariant>* model_p,
-           std::string id_p,
-           const IntType index_p,
-           const Ratio& upper_storage_limit_omega_p,
-           const Time& initial_storage_fill_factor_psi_p);
->>>>>>> 0891791b
     void add_demand_request_D(const Demand& demand_request_D);
     void add_production_X(const Flow& production_X);
     void add_initial_production_X(const Flow& production_X);
