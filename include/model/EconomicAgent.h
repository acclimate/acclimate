--- conflicted
+++ resolved
@@ -61,22 +61,13 @@
     Parameters::AgentParameters const& parameters_writable() const;
     const Forcing& forcing() const { return forcing_m; }
     void set_forcing(const Forcing& forcing_p);
-<<<<<<< HEAD
-    virtual Firm* as_firm();
-    virtual const Firm* as_firm() const;
-    virtual Consumer* as_consumer();
-    virtual const Consumer* as_consumer() const;
-    bool is_firm() const { return type == Type::FIRM; }
-    bool is_consumer() const { return type == Type::CONSUMER; }
-    virtual void initialize() = 0;
-=======
     bool is_firm() const { return type == EconomicAgent::type_t::FIRM; }
     bool is_consumer() const { return type == EconomicAgent::type_t::CONSUMER; }
     virtual Firm* as_firm() { throw log::error(this, "Not a firm"); }
     virtual const Firm* as_firm() const { throw log::error(this, "Not a firm"); }
     virtual Consumer* as_consumer() { throw log::error(this, "Not a consumer"); }
     virtual const Consumer* as_consumer() const { throw log::error(this, "Not a consumer"); }
->>>>>>> ae743ca4
+    virtual void initialize() = 0;
     virtual void iterate_consumption_and_production() = 0;
     virtual void iterate_expectation() = 0;
     virtual void iterate_purchase() = 0;
