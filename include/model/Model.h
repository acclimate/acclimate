/*
  Copyright (C) 2014-2017 Sven Willner <sven.willner@pik-potsdam.de>
                          Christian Otto <christian.otto@pik-potsdam.de>

  This file is part of Acclimate.

  Acclimate is free software: you can redistribute it and/or modify
  it under the terms of the GNU Affero General Public License as
  published by the Free Software Foundation, either version 3 of
  the License, or (at your option) any later version.

  Acclimate is distributed in the hope that it will be useful,
  but WITHOUT ANY WARRANTY; without even the implied warranty of
  MERCHANTABILITY or FITNESS FOR A PARTICULAR PURPOSE.  See the
  GNU Affero General Public License for more details.

  You should have received a copy of the GNU Affero General Public License
  along with Acclimate.  If not, see <http://www.gnu.org/licenses/>.
*/

#ifndef ACCLIMATE_MODEL_H
#define ACCLIMATE_MODEL_H

<<<<<<< HEAD
#include <cstddef>
#include <memory>
#include <string>
#include <utility>
#include <vector>
#include "model/Infrastructure.h"
#include "run.h"
#include "types.h"
=======
#include "acclimate.h"
#include "model/GeoLocation.h"
#include "model/Region.h"
#include "model/Sector.h"
>>>>>>> a7f3f18c

namespace acclimate {

template<class ModelVariant>
class Consumer;
template<class ModelVariant>
class EconomicAgent;
template<class ModelVariant>
class Firm;
template<class ModelVariant>
class PurchasingManager;
template<class ModelVariant>
class Region;
template<class ModelVariant>
class Sector;

template<class ModelVariant>
class Model {
    friend class Run<ModelVariant>;

  public:
    struct Event {
        const unsigned char type;
        const Sector<ModelVariant>* sector_from;
        const Region<ModelVariant>* region_from;
        const Sector<ModelVariant>* sector_to;
        const Region<ModelVariant>* region_to;
        FloatType value;
    };
<<<<<<< HEAD
=======
    std::vector<std::unique_ptr<Sector<ModelVariant>>> sectors;
    std::vector<std::unique_ptr<Region<ModelVariant>>> regions;
    std::vector<std::unique_ptr<GeoLocation<ModelVariant>>> other_locations;
    Sector<ModelVariant>* const consumption_sector;
>>>>>>> a7f3f18c

  private:
    Time time_ = Time(0.0);
    TimeStep timestep_ = 0;
    unsigned char current_register_ = 1;
    Time delta_t_ = Time(1.0);
    typename ModelVariant::ModelParameters parameters_;
    bool no_self_supply_ = false;
<<<<<<< HEAD
    std::vector<std::pair<PurchasingManager<ModelVariant>*, std::size_t>> purchasing_managers;
    std::vector<std::pair<EconomicAgent<ModelVariant>*, std::size_t>> economic_agents;
    Run<ModelVariant>* const run_m;
    inline Model<ModelVariant>* model() { return this; }

  protected:
    Model(Run<ModelVariant>* const run_p);

=======
  protected:
	Time start_time_ = Time(0.0);
	Time stop_time_ = Time(0.0);
>>>>>>> a7f3f18c
  public:
    std::vector<std::unique_ptr<Sector<ModelVariant>>> sectors_C;
    std::vector<std::unique_ptr<Region<ModelVariant>>> regions_R;
    std::vector<std::unique_ptr<Infrastructure<ModelVariant>>> infrastructure_G;
    Sector<ModelVariant>* const consumption_sector;

    inline Run<ModelVariant>* run() const { return run_m; }
    inline const Time& time() const { return time_; }
    inline const TimeStep& timestep() const { return timestep_; }
    inline const Time& start_time() const { return start_time_; };
    inline const Time& stop_time() const { return stop_time_; };
    bool done() const { return time() > stop_time(); };
    inline void switch_registers() {
        assertstep(SCENARIO);
        current_register_ = 1 - current_register_;
    }
    inline void tick() {
        assertstep(SCENARIO);
        time_ += delta_t_;
        ++timestep_;
    }
    inline const Time& delta_t() const { return delta_t_; }
    inline void delta_t(const Time& delta_t_p) {
        assertstep(INITIALIZATION);
        delta_t_ = delta_t_p;
    }
    inline const bool& no_self_supply() const { return no_self_supply_; }
    inline void start_time(const Time& start_time) {
        assertstep(INITIALIZATION);
        start_time_ = start_time;
    }
    inline void stop_time(const Time& stop_time) {
        assertstep(INITIALIZATION);
        stop_time_ = stop_time;
    }
    inline void no_self_supply(bool no_self_supply_p) {
        assertstep(INITIALIZATION);
        no_self_supply_ = no_self_supply_p;
    }
    inline const unsigned char& current_register() const { return current_register_; }
    inline unsigned char other_register() const { return 1 - current_register_; }
    inline const typename ModelVariant::ModelParameters& parameters() const { return parameters_; }
    inline typename ModelVariant::ModelParameters& parameters_writable() {
        assertstep(INITIALIZATION);
        return parameters_;
    }
<<<<<<< HEAD

  public:
    void start(const Time& start_time);
=======
    Region<ModelVariant>* add_region(std::string name);
    Sector<ModelVariant>* add_sector(std::string name,
                                     const Ratio& upper_storage_limit_omega_p,
                                     const Time& initial_storage_fill_factor_psi_p,
                                     typename Sector<ModelVariant>::TransportType transport_type_p);
    Model();
    void start();
>>>>>>> a7f3f18c
    void iterate_consumption_and_production();
    void iterate_expectation();
    void iterate_purchase();
    void iterate_investment();
    Region<ModelVariant>* find_region(const std::string& name) const;
    Sector<ModelVariant>* find_sector(const std::string& name) const;
    Firm<ModelVariant>* find_firm(const std::string& sector_name, const std::string& region_name) const;
    Firm<ModelVariant>* find_firm(Sector<ModelVariant>* sector, const std::string& region_name) const;
    Consumer<ModelVariant>* find_consumer(Region<ModelVariant>* region) const;
    Consumer<ModelVariant>* find_consumer(const std::string& region_name) const;
    GeoLocation<ModelVariant>* find_location(const std::string& name) const;
    inline std::string id() const { return "MODEL"; }
};
}  // namespace acclimate

#endif<|MERGE_RESOLUTION|>--- conflicted
+++ resolved
@@ -21,21 +21,14 @@
 #ifndef ACCLIMATE_MODEL_H
 #define ACCLIMATE_MODEL_H
 
-<<<<<<< HEAD
 #include <cstddef>
 #include <memory>
 #include <string>
 #include <utility>
 #include <vector>
-#include "model/Infrastructure.h"
+#include "model/GeoLocation.h"
 #include "run.h"
 #include "types.h"
-=======
-#include "acclimate.h"
-#include "model/GeoLocation.h"
-#include "model/Region.h"
-#include "model/Sector.h"
->>>>>>> a7f3f18c
 
 namespace acclimate {
 
@@ -65,13 +58,10 @@
         const Region<ModelVariant>* region_to;
         FloatType value;
     };
-<<<<<<< HEAD
-=======
     std::vector<std::unique_ptr<Sector<ModelVariant>>> sectors;
     std::vector<std::unique_ptr<Region<ModelVariant>>> regions;
     std::vector<std::unique_ptr<GeoLocation<ModelVariant>>> other_locations;
     Sector<ModelVariant>* const consumption_sector;
->>>>>>> a7f3f18c
 
   private:
     Time time_ = Time(0.0);
@@ -80,7 +70,6 @@
     Time delta_t_ = Time(1.0);
     typename ModelVariant::ModelParameters parameters_;
     bool no_self_supply_ = false;
-<<<<<<< HEAD
     std::vector<std::pair<PurchasingManager<ModelVariant>*, std::size_t>> purchasing_managers;
     std::vector<std::pair<EconomicAgent<ModelVariant>*, std::size_t>> economic_agents;
     Run<ModelVariant>* const run_m;
@@ -88,19 +77,10 @@
 
   protected:
     Model(Run<ModelVariant>* const run_p);
+    Time start_time_ = Time(0.0);
+    Time stop_time_ = Time(0.0);
 
-=======
-  protected:
-	Time start_time_ = Time(0.0);
-	Time stop_time_ = Time(0.0);
->>>>>>> a7f3f18c
   public:
-    std::vector<std::unique_ptr<Sector<ModelVariant>>> sectors_C;
-    std::vector<std::unique_ptr<Region<ModelVariant>>> regions_R;
-    std::vector<std::unique_ptr<Infrastructure<ModelVariant>>> infrastructure_G;
-    Sector<ModelVariant>* const consumption_sector;
-
-    inline Run<ModelVariant>* run() const { return run_m; }
     inline const Time& time() const { return time_; }
     inline const TimeStep& timestep() const { return timestep_; }
     inline const Time& start_time() const { return start_time_; };
@@ -140,19 +120,13 @@
         assertstep(INITIALIZATION);
         return parameters_;
     }
-<<<<<<< HEAD
 
-  public:
-    void start(const Time& start_time);
-=======
     Region<ModelVariant>* add_region(std::string name);
     Sector<ModelVariant>* add_sector(std::string name,
                                      const Ratio& upper_storage_limit_omega_p,
                                      const Time& initial_storage_fill_factor_psi_p,
                                      typename Sector<ModelVariant>::TransportType transport_type_p);
-    Model();
     void start();
->>>>>>> a7f3f18c
     void iterate_consumption_and_production();
     void iterate_expectation();
     void iterate_purchase();
@@ -164,6 +138,7 @@
     Consumer<ModelVariant>* find_consumer(Region<ModelVariant>* region) const;
     Consumer<ModelVariant>* find_consumer(const std::string& region_name) const;
     GeoLocation<ModelVariant>* find_location(const std::string& name) const;
+    inline Run<ModelVariant>* run() const { return run_m; }
     inline std::string id() const { return "MODEL"; }
 };
 }  // namespace acclimate
