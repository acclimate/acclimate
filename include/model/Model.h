--- conflicted
+++ resolved
@@ -46,6 +46,10 @@
         const Region<ModelVariant>* region_to;
         FloatType value;
     };
+    std::vector<std::unique_ptr<Sector<ModelVariant>>> sectors;
+    std::vector<std::unique_ptr<Region<ModelVariant>>> regions;
+    std::vector<std::unique_ptr<GeoLocation<ModelVariant>>> other_locations;
+    Sector<ModelVariant>* const consumption_sector;
 
   private:
     Time time_ = Time(0.0);
@@ -56,11 +60,39 @@
     bool no_self_supply_ = false;
 
   public:
-    std::vector<std::unique_ptr<Sector<ModelVariant>>> sectors;
-    std::vector<std::unique_ptr<Region<ModelVariant>>> regions;
-    std::vector<std::unique_ptr<GeoLocation<ModelVariant>>> other_locations;
-    Sector<ModelVariant>* const consumption_sector;
-
+    inline const Time& time() const { return time_; };
+    inline const TimeStep& timestep() const { return timestep_; };
+    inline void switch_registers() {
+        assertstep(SCENARIO);
+        current_register_ = 1 - current_register_;
+    }
+    inline void tick() {
+        assertstep(SCENARIO);
+        time_ += delta_t_;
+        ++timestep_;
+    }
+    inline const Time& delta_t() const { return delta_t_; }
+    inline void delta_t(const Time& delta_t_p) {
+        assertstep(INITIALIZATION);
+        delta_t_ = delta_t_p;
+    }
+    inline const bool& no_self_supply() const { return no_self_supply_; }
+    inline void no_self_supply(bool no_self_supply_p) {
+        assertstep(INITIALIZATION);
+        no_self_supply_ = no_self_supply_p;
+    }
+    inline const unsigned char& current_register() const { return current_register_; };
+    inline unsigned char other_register() const { return 1 - current_register_; };
+    inline const typename ModelVariant::ModelParameters& parameters() const { return parameters_; };
+    inline typename ModelVariant::ModelParameters& parameters_writable() {
+        assertstep(INITIALIZATION);
+        return parameters_;
+    }
+    Region<ModelVariant>* add_region(std::string name);
+    Sector<ModelVariant>* add_sector(std::string name,
+                                     const Ratio& upper_storage_limit_omega_p,
+                                     const Time& initial_storage_fill_factor_psi_p,
+                                     typename Sector<ModelVariant>::TransportType transport_type_p);
     Model();
     void start(const Time& start_time);
     void iterate_consumption_and_production();
@@ -74,59 +106,7 @@
     Consumer<ModelVariant>* find_consumer(Region<ModelVariant>* region) const;
     Consumer<ModelVariant>* find_consumer(const std::string& region_name) const;
     GeoLocation<ModelVariant>* find_location(const std::string& name) const;
-
-    Region<ModelVariant>* add_region(std::string name);
-    Sector<ModelVariant>* add_sector(std::string name,
-                                     const Ratio& upper_storage_limit_omega_p,
-                                     const Time& initial_storage_fill_factor_psi_p,
-                                     typename Sector<ModelVariant>::TransportType transport_type_p);
-    inline const Time& time() const { return time_; };
-    inline const TimeStep& timestep() const { return timestep_; };
-    inline void switch_registers() {
-        assertstep(SCENARIO);
-        current_register_ = 1 - current_register_;
-    }
-    inline void tick() {
-        assertstep(SCENARIO);
-        time_ += delta_t_;
-        ++timestep_;
-    }
-    inline const Time& delta_t() const { return delta_t_; };
-    inline void delta_t(const Time& delta_t_p) {
-        assertstep(INITIALIZATION);
-        delta_t_ = delta_t_p;
-    };
-    inline const bool& no_self_supply() const { return no_self_supply_; };
-    inline void no_self_supply(bool no_self_supply_p) {
-        assertstep(INITIALIZATION);
-        no_self_supply_ = no_self_supply_p;
-    };
-    inline const unsigned char& current_register() const { return current_register_; };
-    inline unsigned char other_register() const { return 1 - current_register_; };
-    inline const typename ModelVariant::ModelParameters& parameters() const { return parameters_; };
-    inline typename ModelVariant::ModelParameters& parameters_writable() {
-        assertstep(INITIALIZATION);
-        return parameters_;
-    };
-<<<<<<< HEAD
-    inline operator std::string() const { return "MODEL"; }
-=======
-
-  public:
-    Model();
-    void start(const Time& start_time);
-    void iterate_consumption_and_production();
-    void iterate_expectation();
-    void iterate_purchase();
-    void iterate_investment();
-    Region<ModelVariant>* find_region(const std::string& name) const;
-    Sector<ModelVariant>* find_sector(const std::string& name) const;
-    Firm<ModelVariant>* find_firm(const std::string& sector_name, const std::string& region_name) const;
-    Firm<ModelVariant>* find_firm(Sector<ModelVariant>* sector, const std::string& region_name) const;
-    Consumer<ModelVariant>* find_consumer(Region<ModelVariant>* region) const;
-    Consumer<ModelVariant>* find_consumer(const std::string& region_name) const;
     inline std::string id() const { return "MODEL"; }
->>>>>>> 0891791b
 };
 }  // namespace acclimate
 
