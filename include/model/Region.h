--- conflicted
+++ resolved
@@ -110,11 +110,7 @@
     void iterate_investment_variant();
 
   public:
-<<<<<<< HEAD
-    Region(Model<ModelVariant>* model_p, std::string id_p, const IntType index_p);
-=======
-    Region(Model<ModelVariant>* model_p, std::string name_p, const IntType index_p);
->>>>>>> beb3e07a
+    Region(Model<ModelVariant>* model_p, std::string id_p, IntType index_p);
     inline IntType index() const { return index_; };
     void add_export_Z(const Flow& export_flow_Z_p);
     void add_import_Z(const Flow& import_flow_Z_p);
