--- conflicted
+++ resolved
@@ -31,6 +31,7 @@
 
 template<class ModelVariant>
 class Model;
+
 template<class ModelVariant>
 class Sector;
 
@@ -44,22 +45,18 @@
     void iterate_purchase_variant();
     void iterate_investment_variant();
 
+  public:
+    using GeoLocation<ModelVariant>::connections;
+
   protected:
     Flow export_flow_Z_[2] = {Flow(0.0), Flow(0.0)};
     OpenMPLock export_flow_Z_lock;
     Flow import_flow_Z_[2] = {Flow(0.0), Flow(0.0)};
     OpenMPLock import_flow_Z_lock;
     Flow consumption_flow_Y_[2] = {Flow(0.0), Flow(0.0)};
-<<<<<<< HEAD
+    OpenMPLock consumption_flow_Y_lock;
     std::unique_ptr<Government<ModelVariant>> government_;
     const IntType index_;
-=======
-    OpenMPLock consumption_flow_Y_lock;
-    std::unique_ptr<GeographicPoint> centroid_;
-    std::unique_ptr<Government<ModelVariant>> government_;
-    const IntType index_;
-    const std::string id_;
->>>>>>> 0891791b
     typename ModelVariant::RegionParameters parameters_;
     OpenMPLock economic_agents_lock;
 
@@ -75,6 +72,8 @@
     std::vector<std::unique_ptr<EconomicAgent<ModelVariant>>> economic_agents;
     std::unordered_map<std::pair<IntType, typename Sector<ModelVariant>::TransportType>, GeoRoute<ModelVariant>, route_hash> routes;
 
+  public:
+    using GeoLocation<ModelVariant>::id;
     Region<ModelVariant>* as_region() override;
     const Region<ModelVariant>* as_region() const override;
     inline const Flow& consumption_C() const {
@@ -105,18 +104,7 @@
         assertstep(INITIALIZATION);
         return parameters_;
     };
-<<<<<<< HEAD
-=======
 
-  private:
-    void iterate_consumption_and_production_variant();
-    void iterate_expectation_variant();
-    void iterate_purchase_variant();
-    void iterate_investment_variant();
-
-  public:
-    Region(Model<ModelVariant>* model_p, std::string id_p, IntType index_p);
->>>>>>> 0891791b
     inline IntType index() const { return index_; };
     void add_export_Z(const Flow& export_flow_Z_p);
     void add_import_Z(const Flow& import_flow_Z_p);
@@ -128,10 +116,6 @@
     void iterate_investment();
     const GeoRoute<ModelVariant>& find_path_to(Region<ModelVariant>* region, typename Sector<ModelVariant>::TransportType transport_type) const;
     void remove_economic_agent(EconomicAgent<ModelVariant>* economic_agent);
-<<<<<<< HEAD
-=======
-    inline std::string id() const override { return id_; };
->>>>>>> 0891791b
 };
 }  // namespace acclimate
 
