/*
  Copyright (C) 2014-2017 Sven Willner <sven.willner@pik-potsdam.de>
                          Christian Otto <christian.otto@pik-potsdam.de>

  This file is part of Acclimate.

  Acclimate is free software: you can redistribute it and/or modify
  it under the terms of the GNU Affero General Public License as
  published by the Free Software Foundation, either version 3 of
  the License, or (at your option) any later version.

  Acclimate is distributed in the hope that it will be useful,
  but WITHOUT ANY WARRANTY; without even the implied warranty of
  MERCHANTABILITY or FITNESS FOR A PARTICULAR PURPOSE.  See the
  GNU Affero General Public License for more details.

  You should have received a copy of the GNU Affero General Public License
  along with Acclimate.  If not, see <http://www.gnu.org/licenses/>.
*/

#ifndef ACCLIMATE_REGION_H
#define ACCLIMATE_REGION_H

#include <unordered_map>
#include "model/EconomicAgent.h"
#include "model/GeoLocation.h"
#include "model/GeoRoute.h"
#include "model/Government.h"

namespace acclimate {

template<class ModelVariant>
class Model;

template<class ModelVariant>
class Sector;

template<class ModelVariant>
class Region : public GeoLocation<ModelVariant> {
    friend class Model<ModelVariant>;

  private:
    void iterate_consumption_and_production_variant();
    void iterate_expectation_variant();
    void iterate_purchase_variant();
    void iterate_investment_variant();

  public:
    using GeoLocation<ModelVariant>::connections;

  protected:
    Flow export_flow_Z_[2] = {Flow(0.0), Flow(0.0)};
    OpenMPLock export_flow_Z_lock;
    Flow import_flow_Z_[2] = {Flow(0.0), Flow(0.0)};
    OpenMPLock import_flow_Z_lock;
    Flow consumption_flow_Y_[2] = {Flow(0.0), Flow(0.0)};
    OpenMPLock consumption_flow_Y_lock;
    std::unique_ptr<Government<ModelVariant>> government_;
    const IntType index_;
    typename ModelVariant::RegionParameters parameters_;
    OpenMPLock economic_agents_lock;

    struct route_hash {
        std::size_t operator()(const std::pair<IntType, typename Sector<ModelVariant>::TransportType>& p) const {
            return (p.first << 3) | (static_cast<IntType>(p.second));
        }
    };
    Region(Model<ModelVariant>* model_p, std::string name_p, const IntType index_p);

  public:
    Model<ModelVariant>* const model;
    std::vector<std::unique_ptr<EconomicAgent<ModelVariant>>> economic_agents;
    std::unordered_map<std::pair<IntType, typename Sector<ModelVariant>::TransportType>, GeoRoute<ModelVariant>, route_hash> routes;

  public:
    using GeoLocation<ModelVariant>::id;
    Region<ModelVariant>* as_region() override;
    const Region<ModelVariant>* as_region() const override;
<<<<<<< HEAD
=======
    void set_centroid(GeographicPoint* centroid_p) {
        assertstep(INITIALIZATION);
        return centroid_.reset(centroid_p);
    }
    const GeographicPoint* centroid() const { return centroid_.get(); }
>>>>>>> 420a503d
    inline const Flow& consumption_C() const {
        assertstepnot(CONSUMPTION_AND_PRODUCTION);
        return consumption_flow_Y_[model->current_register()];
    }
    inline const Flow& import_flow_Z() const {
        assertstepnot(CONSUMPTION_AND_PRODUCTION);
        return import_flow_Z_[model->current_register()];
    }
    inline const Flow& export_flow_Z() const {
        assertstepnot(CONSUMPTION_AND_PRODUCTION);
        return export_flow_Z_[model->current_register()];
    }
    inline void set_government(Government<ModelVariant>* government_p) {
        assertstep(INITIALIZATION);
#ifdef DEBUG
        if (government_) {
            error("Government already set");
        }
#endif
        government_.reset(government_p);
    }
    inline Government<ModelVariant>* government() { return government_.get(); }
    inline Government<ModelVariant> const* government() const { return government_.get(); }
    inline const typename ModelVariant::RegionParameters& parameters() const { return parameters_; }
    inline const typename ModelVariant::RegionParameters& parameters_writable() const {
        assertstep(INITIALIZATION);
        return parameters_;
    }

    inline IntType index() const { return index_; };
    void add_export_Z(const Flow& export_flow_Z_p);
    void add_import_Z(const Flow& import_flow_Z_p);
    void add_consumption_flow_Y(const Flow& consumption_flow_Y_p);
    Flow get_gdp() const;
    void iterate_consumption_and_production();
    void iterate_expectation();
    void iterate_purchase();
    void iterate_investment();
    const GeoRoute<ModelVariant>& find_path_to(Region<ModelVariant>* region, typename Sector<ModelVariant>::TransportType transport_type) const;
    void remove_economic_agent(EconomicAgent<ModelVariant>* economic_agent);
};
}  // namespace acclimate

#endif<|MERGE_RESOLUTION|>--- conflicted
+++ resolved
@@ -44,7 +44,6 @@
     void iterate_expectation_variant();
     void iterate_purchase_variant();
     void iterate_investment_variant();
-
   public:
     using GeoLocation<ModelVariant>::connections;
 
@@ -66,7 +65,6 @@
         }
     };
     Region(Model<ModelVariant>* model_p, std::string name_p, const IntType index_p);
-
   public:
     Model<ModelVariant>* const model;
     std::vector<std::unique_ptr<EconomicAgent<ModelVariant>>> economic_agents;
@@ -76,14 +74,6 @@
     using GeoLocation<ModelVariant>::id;
     Region<ModelVariant>* as_region() override;
     const Region<ModelVariant>* as_region() const override;
-<<<<<<< HEAD
-=======
-    void set_centroid(GeographicPoint* centroid_p) {
-        assertstep(INITIALIZATION);
-        return centroid_.reset(centroid_p);
-    }
-    const GeographicPoint* centroid() const { return centroid_.get(); }
->>>>>>> 420a503d
     inline const Flow& consumption_C() const {
         assertstepnot(CONSUMPTION_AND_PRODUCTION);
         return consumption_flow_Y_[model->current_register()];
