--- conflicted
+++ resolved
@@ -24,47 +24,28 @@
 #include <memory>
 #include <string>
 #include <unordered_map>
-<<<<<<< HEAD
 #include <vector>
-#include "model/GeographicEntity.h"
-#include "model/GeographicPoint.h"
+#include "model/GeoLocation.h"
+#include "model/GeoRoute.h"
 #include "run.h"
 #include "types.h"
-=======
-#include "model/EconomicAgent.h"
-#include "model/GeoLocation.h"
-#include "model/GeoRoute.h"
-#include "model/Government.h"
->>>>>>> a7f3f18c
 
 namespace acclimate {
 
 template<class ModelVariant>
-<<<<<<< HEAD
 class EconomicAgent;
 template<class ModelVariant>
 class Government;
 template<class ModelVariant>
 class Infrastructure;
 template<class ModelVariant>
-=======
->>>>>>> a7f3f18c
 class Model;
-
 template<class ModelVariant>
 class Sector;
 
 template<class ModelVariant>
 class Region : public GeoLocation<ModelVariant> {
     friend class Model<ModelVariant>;
-
-  private:
-    void iterate_consumption_and_production_variant();
-    void iterate_expectation_variant();
-    void iterate_purchase_variant();
-    void iterate_investment_variant();
-  public:
-    using GeoLocation<ModelVariant>::connections;
 
   protected:
     Flow export_flow_Z_[2] = {Flow(0.0), Flow(0.0)};
@@ -73,19 +54,10 @@
     OpenMPLock import_flow_Z_lock;
     Flow consumption_flow_Y_[2] = {Flow(0.0), Flow(0.0)};
     OpenMPLock consumption_flow_Y_lock;
-<<<<<<< HEAD
-    std::unique_ptr<GeographicPoint> centroid_m;
     std::unique_ptr<Government<ModelVariant>> government_m;
     const IntType index_m;
-    const std::string id_m;
     typename ModelVariant::RegionParameters parameters_m;
-=======
-    std::unique_ptr<Government<ModelVariant>> government_;
-    const IntType index_;
-    typename ModelVariant::RegionParameters parameters_;
->>>>>>> a7f3f18c
     OpenMPLock economic_agents_lock;
-    Model<ModelVariant>* const model_m;
 
     struct route_hash {
         std::size_t operator()(const std::pair<IntType, typename Sector<ModelVariant>::TransportType>& p) const {
@@ -93,22 +65,20 @@
         }
     };
     Region(Model<ModelVariant>* model_p, std::string name_p, const IntType index_p);
+    void iterate_consumption_and_production_variant();
+    void iterate_expectation_variant();
+    void iterate_purchase_variant();
+    void iterate_investment_variant();
+
   public:
     std::vector<std::unique_ptr<EconomicAgent<ModelVariant>>> economic_agents;
     std::unordered_map<std::pair<IntType, typename Sector<ModelVariant>::TransportType>, GeoRoute<ModelVariant>, route_hash> routes;
+    using GeoLocation<ModelVariant>::connections;
 
-  public:
     using GeoLocation<ModelVariant>::id;
+    using GeoLocation<ModelVariant>::model;
     Region<ModelVariant>* as_region() override;
     const Region<ModelVariant>* as_region() const override;
-<<<<<<< HEAD
-    void set_centroid(GeographicPoint* centroid_p) {
-        assertstep(INITIALIZATION);
-        return centroid_m.reset(centroid_p);
-    }
-    const GeographicPoint* centroid() const { return centroid_m.get(); }
-=======
->>>>>>> a7f3f18c
     inline const Flow& consumption_C() const {
         assertstepnot(CONSUMPTION_AND_PRODUCTION);
         return consumption_flow_Y_[model()->current_register()];
@@ -137,21 +107,8 @@
         assertstep(INITIALIZATION);
         return parameters_m;
     }
-
-<<<<<<< HEAD
-  private:
-    void iterate_consumption_and_production_variant();
-    void iterate_expectation_variant();
-    void iterate_purchase_variant();
-    void iterate_investment_variant();
-
-  public:
-    Region(Model<ModelVariant>* model_p, std::string id_p, IntType index_p);
     ~Region();
     inline IntType index() const { return index_m; };
-=======
-    inline IntType index() const { return index_; };
->>>>>>> a7f3f18c
     void add_export_Z(const Flow& export_flow_Z_p);
     void add_import_Z(const Flow& import_flow_Z_p);
     void add_consumption_flow_Y(const Flow& consumption_flow_Y_p);
@@ -162,11 +119,6 @@
     void iterate_investment();
     const GeoRoute<ModelVariant>& find_path_to(Region<ModelVariant>* region, typename Sector<ModelVariant>::TransportType transport_type) const;
     void remove_economic_agent(EconomicAgent<ModelVariant>* economic_agent);
-<<<<<<< HEAD
-    inline Model<ModelVariant>* model() const { return model_m; }
-    inline std::string id() const override { return id_m; }
-=======
->>>>>>> a7f3f18c
 };
 }  // namespace acclimate
 
