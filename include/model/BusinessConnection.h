/*
  Copyright (C) 2014-2017 Sven Willner <sven.willner@pik-potsdam.de>
                          Christian Otto <christian.otto@pik-potsdam.de>

  This file is part of Acclimate.

  Acclimate is free software: you can redistribute it and/or modify
  it under the terms of the GNU Affero General Public License as
  published by the Free Software Foundation, either version 3 of
  the License, or (at your option) any later version.

  Acclimate is distributed in the hope that it will be useful,
  but WITHOUT ANY WARRANTY; without even the implied warranty of
  MERCHANTABILITY or FITNESS FOR A PARTICULAR PURPOSE.  See the
  GNU Affero General Public License for more details.

  You should have received a copy of the GNU Affero General Public License
  along with Acclimate.  If not, see <http://www.gnu.org/licenses/>.
*/

#ifndef ACCLIMATE_BUSINESSCONNECTION_H
#define ACCLIMATE_BUSINESSCONNECTION_H

#include <memory>
#include <string>
#include "model/TransportChainLink.h"
#include "run.h"
#include "types.h"

namespace acclimate {

template<class ModelVariant>
<<<<<<< HEAD
class Model;
=======
class GeoRoute;
>>>>>>> a7f3f18c
template<class ModelVariant>
struct Path;
template<class ModelVariant>
class PurchasingManager;
template<class ModelVariant>
class SalesManager;

template<class ModelVariant>
class BusinessConnection {
  protected:
    Demand last_demand_request_D_;
    Flow initial_flow_Z_star_;
    Flow last_delivery_Z_;
    Flow last_shipment_Z_;
    Price transport_costs = Price(0.0);
    Ratio demand_fulfill_history_ = Ratio(1.0);
    Time time_;
    OpenMPLock seller_business_connections_lock;
    std::unique_ptr<TransportChainLink<ModelVariant>> first_transport_link;

  public:
    typename ModelVariant::PurchasingManagerType* buyer;  // TODO encapsulate
    typename ModelVariant::SalesManagerType* seller;      // TODO encapsulate

    BusinessConnection(typename ModelVariant::PurchasingManagerType* buyer_p,
                       typename ModelVariant::SalesManagerType* seller_p,
                       const Flow& initial_flow_Z_star_p);
    inline const Time& time() const { return time_; }
    inline void time(const Time& time_p) { time_ = time_p; }
    inline const Flow& last_shipment_Z(const SalesManager<ModelVariant>* const caller = nullptr) const {
#ifdef DEBUG
        if (caller != seller) {
            assertstepnot(CONSUMPTION_AND_PRODUCTION);
        }
#else
        UNUSED(caller);
#endif
        return last_shipment_Z_;
    }
    inline const Flow& last_delivery_Z(const SalesManager<ModelVariant>* const caller = nullptr) const {
#ifdef DEBUG
        if (caller != seller) {
            assertstepnot(CONSUMPTION_AND_PRODUCTION);
        }
#else
        UNUSED(caller);
#endif
        return last_delivery_Z_;
    }
    inline const Demand& last_demand_request_D(const PurchasingManager<ModelVariant>* const caller = nullptr) const {
#ifdef DEBUG
        if (caller != buyer) {
            assertstepnot(PURCHASE);
        }
#else
        UNUSED(caller);
#endif
        return last_demand_request_D_;
    }
    inline const Flow& initial_flow_Z_star() const { return initial_flow_Z_star_; }
    inline void initial_flow_Z_star(const Flow& new_initial_flow_Z_star) {
        assertstep(INVESTMENT);
        initial_flow_Z_star_ = new_initial_flow_Z_star;
    }
    inline void invalidate_buyer() { buyer = nullptr; }
    inline void invalidate_seller() { seller = nullptr; }
    const Ratio& demand_fulfill_history() const;  // only for VariantDemand

    std::size_t get_id(const TransportChainLink<ModelVariant>* transport_chain_link) const;
    const Flow get_flow_mean() const;
    const FlowQuantity get_flow_deficit() const;
    const Flow get_total_flow() const;
    const Flow get_transport_flow() const;
    const Flow get_disequilibrium() const;
    FloatType get_stddeviation() const;
    FloatType get_minimum_passage() const;
    TransportDelay get_transport_delay_tau() const;
    void push_flow_Z(const Flow& flow_Z);
    void deliver_flow_Z(const Flow& flow_Z);
    void send_demand_request_D(const Demand& demand_request_D);
    bool get_domestic() const;

    void calc_demand_fulfill_history();  // only for VariantDemand

<<<<<<< HEAD
    inline Model<ModelVariant>* model() const { return buyer->model(); }
    inline std::string id() const { return seller->id() + "->" + buyer->storage->economic_agent->id(); }
=======
    inline std::string id() const { return (seller ? seller->id() : "INVALID") + "->" + (buyer ? buyer->storage->economic_agent->id() : "INVALID"); }
>>>>>>> a7f3f18c
};
}  // namespace acclimate

#endif<|MERGE_RESOLUTION|>--- conflicted
+++ resolved
@@ -30,13 +30,9 @@
 namespace acclimate {
 
 template<class ModelVariant>
-<<<<<<< HEAD
-class Model;
-=======
 class GeoRoute;
->>>>>>> a7f3f18c
 template<class ModelVariant>
-struct Path;
+struct Model;
 template<class ModelVariant>
 class PurchasingManager;
 template<class ModelVariant>
@@ -119,12 +115,8 @@
 
     void calc_demand_fulfill_history();  // only for VariantDemand
 
-<<<<<<< HEAD
     inline Model<ModelVariant>* model() const { return buyer->model(); }
-    inline std::string id() const { return seller->id() + "->" + buyer->storage->economic_agent->id(); }
-=======
     inline std::string id() const { return (seller ? seller->id() : "INVALID") + "->" + (buyer ? buyer->storage->economic_agent->id() : "INVALID"); }
->>>>>>> a7f3f18c
 };
 }  // namespace acclimate
 
