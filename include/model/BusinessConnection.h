/*
  Copyright (C) 2014-2017 Sven Willner <sven.willner@pik-potsdam.de>
                          Christian Otto <christian.otto@pik-potsdam.de>

  This file is part of Acclimate.

  Acclimate is free software: you can redistribute it and/or modify
  it under the terms of the GNU Affero General Public License as
  published by the Free Software Foundation, either version 3 of
  the License, or (at your option) any later version.

  Acclimate is distributed in the hope that it will be useful,
  but WITHOUT ANY WARRANTY; without even the implied warranty of
  MERCHANTABILITY or FITNESS FOR A PARTICULAR PURPOSE.  See the
  GNU Affero General Public License for more details.

  You should have received a copy of the GNU Affero General Public License
  along with Acclimate.  If not, see <http://www.gnu.org/licenses/>.
*/

#ifndef ACCLIMATE_BUSINESSCONNECTION_H
#define ACCLIMATE_BUSINESSCONNECTION_H

#include "model/TransportChainLink.h"

namespace acclimate {

template<class ModelVariant>
class GeoRoute;
template<class ModelVariant>
class SalesManager;
template<class ModelVariant>
class PurchasingManager;

template<class ModelVariant>
class BusinessConnection {
  protected:
    Demand last_demand_request_D_;
    Flow initial_flow_Z_star_;
    Flow last_delivery_Z_;
    Flow last_shipment_Z_;
    Price transport_costs = Price(0.0);
    Ratio demand_fulfill_history_ = Ratio(1.0);
    Time time_;
    OpenMPLock seller_business_connections_lock;
    std::unique_ptr<TransportChainLink<ModelVariant>> first_transport_link;

  public:
    typename ModelVariant::PurchasingManagerType* buyer;  // TODO encapsulate
    typename ModelVariant::SalesManagerType* seller;      // TODO encapsulate

    BusinessConnection(typename ModelVariant::PurchasingManagerType* buyer_p,
                       typename ModelVariant::SalesManagerType* seller_p,
                       const Flow& initial_flow_Z_star_p);
    inline const Time& time() const { return time_; }
    inline void time(const Time& time_p) { time_ = time_p; }
    inline const Flow& last_shipment_Z(const SalesManager<ModelVariant>* const caller = nullptr) const {
#ifdef DEBUG
        if (caller != seller) {
            assertstepnot(CONSUMPTION_AND_PRODUCTION);
        }
#else
        UNUSED(caller);
#endif
        return last_shipment_Z_;
    }
    inline const Flow& last_delivery_Z(const SalesManager<ModelVariant>* const caller = nullptr) const {
#ifdef DEBUG
        if (caller != seller) {
            assertstepnot(CONSUMPTION_AND_PRODUCTION);
        }
#else
        UNUSED(caller);
#endif
        return last_delivery_Z_;
    }
    inline const Demand& last_demand_request_D(const PurchasingManager<ModelVariant>* const caller = nullptr) const {
#ifdef DEBUG
        if (caller != buyer) {
            assertstepnot(PURCHASE);
        }
#else
        UNUSED(caller);
#endif
        return last_demand_request_D_;
    }
    inline const Flow& initial_flow_Z_star() const { return initial_flow_Z_star_; }
    inline void initial_flow_Z_star(const Flow& new_initial_flow_Z_star) {
        assertstep(INVESTMENT);
        initial_flow_Z_star_ = new_initial_flow_Z_star;
    }
    inline void invalidate_buyer() { buyer = nullptr; }
    inline void invalidate_seller() { seller = nullptr; }
    const Ratio& demand_fulfill_history() const;  // only for VariantDemand
<<<<<<< HEAD
    std::size_t get_id(const TransportChainLink<ModelVariant>* transport_chain_link) const;
=======

  public:
    typename ModelVariant::PurchasingManagerType* const buyer;
    typename ModelVariant::SalesManagerType* const seller;

  private:
    void establish_connection();

  public:
    BusinessConnection(typename ModelVariant::PurchasingManagerType* buyer_p,
                       typename ModelVariant::SalesManagerType* seller_p,
                       const Flow& initial_flow_Z_star_p);
    BusinessConnection(typename ModelVariant::PurchasingManagerType* buyer_p,
                       typename ModelVariant::SalesManagerType* seller_p,
                       const Flow& initial_flow_Z_star_p,
                       const Path<ModelVariant>& path);
>>>>>>> 0891791b
    const Flow get_flow_mean() const;
    const FlowQuantity get_flow_deficit() const;
    const Flow get_total_flow() const;
    const Flow get_transport_flow() const;
    const Flow get_disequilibrium() const;
    FloatType get_stddeviation() const;
	FloatType get_minimum_passage() const;
    TransportDelay get_transport_delay_tau() const;
    void push_flow_Z(const Flow& flow_Z);
    void deliver_flow_Z(const Flow& flow_Z);
    void send_demand_request_D(const Demand& demand_request_D);
    bool get_domestic() const;

    void calc_demand_fulfill_history();  // only for VariantDemand

<<<<<<< HEAD
    inline operator std::string() const {
        return (seller ? std::string(*seller) : std::string("INVALID")) + "->"
               + (buyer ? std::string(*buyer->storage->economic_agent) : std::string("INVALID"));
    }
=======
    inline std::string id() const { return seller->id() + "->" + buyer->storage->economic_agent->id(); };
>>>>>>> 0891791b
};
}  // namespace acclimate

#endif<|MERGE_RESOLUTION|>--- conflicted
+++ resolved
@@ -92,33 +92,15 @@
     inline void invalidate_buyer() { buyer = nullptr; }
     inline void invalidate_seller() { seller = nullptr; }
     const Ratio& demand_fulfill_history() const;  // only for VariantDemand
-<<<<<<< HEAD
+
     std::size_t get_id(const TransportChainLink<ModelVariant>* transport_chain_link) const;
-=======
-
-  public:
-    typename ModelVariant::PurchasingManagerType* const buyer;
-    typename ModelVariant::SalesManagerType* const seller;
-
-  private:
-    void establish_connection();
-
-  public:
-    BusinessConnection(typename ModelVariant::PurchasingManagerType* buyer_p,
-                       typename ModelVariant::SalesManagerType* seller_p,
-                       const Flow& initial_flow_Z_star_p);
-    BusinessConnection(typename ModelVariant::PurchasingManagerType* buyer_p,
-                       typename ModelVariant::SalesManagerType* seller_p,
-                       const Flow& initial_flow_Z_star_p,
-                       const Path<ModelVariant>& path);
->>>>>>> 0891791b
     const Flow get_flow_mean() const;
     const FlowQuantity get_flow_deficit() const;
     const Flow get_total_flow() const;
     const Flow get_transport_flow() const;
     const Flow get_disequilibrium() const;
     FloatType get_stddeviation() const;
-	FloatType get_minimum_passage() const;
+    FloatType get_minimum_passage() const;
     TransportDelay get_transport_delay_tau() const;
     void push_flow_Z(const Flow& flow_Z);
     void deliver_flow_Z(const Flow& flow_Z);
@@ -127,14 +109,7 @@
 
     void calc_demand_fulfill_history();  // only for VariantDemand
 
-<<<<<<< HEAD
-    inline operator std::string() const {
-        return (seller ? std::string(*seller) : std::string("INVALID")) + "->"
-               + (buyer ? std::string(*buyer->storage->economic_agent) : std::string("INVALID"));
-    }
-=======
-    inline std::string id() const { return seller->id() + "->" + buyer->storage->economic_agent->id(); };
->>>>>>> 0891791b
+    inline std::string id() const { return (seller ? seller->id() : "INVALID") + "->" + (buyer ? buyer->storage->economic_agent->id() : "INVALID"); }
 };
 }  // namespace acclimate
 
