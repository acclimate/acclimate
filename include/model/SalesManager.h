/*
  Copyright (C) 2014-2017 Sven Willner <sven.willner@pik-potsdam.de>
                          Christian Otto <christian.otto@pik-potsdam.de>

  This file is part of Acclimate.

  Acclimate is free software: you can redistribute it and/or modify
  it under the terms of the GNU Affero General Public License as
  published by the Free Software Foundation, either version 3 of
  the License, or (at your option) any later version.

  Acclimate is distributed in the hope that it will be useful,
  but WITHOUT ANY WARRANTY; without even the implied warranty of
  MERCHANTABILITY or FITNESS FOR A PARTICULAR PURPOSE.  See the
  GNU Affero General Public License for more details.

  You should have received a copy of the GNU Affero General Public License
  along with Acclimate.  If not, see <http://www.gnu.org/licenses/>.
*/

#ifndef ACCLIMATE_SALESMANAGER_H
#define ACCLIMATE_SALESMANAGER_H

#include <memory>
#include <string>
#include <vector>
#include "run.h"
#include "model/BusinessConnection.h"
#include "model/Firm.h"
#include "model/Model.h"
#include "types.h"

namespace acclimate {

template<class ModelVariant>
class SalesManager {
  public:
    Firm<ModelVariant>* const firm;
    std::vector<std::shared_ptr<BusinessConnection<ModelVariant>>> business_connections;

  protected:
    Demand sum_demand_requests_D_ = Demand(0.0);
    OpenMPLock sum_demand_requests_D_lock;

  public:
    const Demand& sum_demand_requests_D() const {
        assertstepnot(PURCHASE);
        return sum_demand_requests_D_;
    }

  public:
    explicit SalesManager(Firm<ModelVariant>* firm_p);
<<<<<<< HEAD
    virtual ~SalesManager() {}
=======
    virtual ~SalesManager();
>>>>>>> a7f3f18c
    virtual void distribute(const Flow& production_X) = 0;
    virtual void iterate_expectation();
    void add_demand_request_D(const Demand& demand_request_D);
    void add_initial_demand_request_D_star(const Demand& initial_demand_request_D_star);
    void subtract_initial_demand_request_D_star(const Demand& initial_demand_request_D_star);
    const Flow get_transport_flow() const;
<<<<<<< HEAD
    std::unique_ptr<BusinessConnection<ModelVariant>> remove_business_connection(BusinessConnection<ModelVariant>* business_connection);
    inline Model<ModelVariant>* model() const { return firm->model(); }
=======
    bool remove_business_connection(BusinessConnection<ModelVariant>* business_connection);
>>>>>>> a7f3f18c
    inline std::string id() const { return firm->id(); }
#ifdef DEBUG
    void print_details() const;
#endif
};
}  // namespace acclimate

#endif<|MERGE_RESOLUTION|>--- conflicted
+++ resolved
@@ -50,23 +50,15 @@
 
   public:
     explicit SalesManager(Firm<ModelVariant>* firm_p);
-<<<<<<< HEAD
-    virtual ~SalesManager() {}
-=======
     virtual ~SalesManager();
->>>>>>> a7f3f18c
     virtual void distribute(const Flow& production_X) = 0;
     virtual void iterate_expectation();
     void add_demand_request_D(const Demand& demand_request_D);
     void add_initial_demand_request_D_star(const Demand& initial_demand_request_D_star);
     void subtract_initial_demand_request_D_star(const Demand& initial_demand_request_D_star);
     const Flow get_transport_flow() const;
-<<<<<<< HEAD
-    std::unique_ptr<BusinessConnection<ModelVariant>> remove_business_connection(BusinessConnection<ModelVariant>* business_connection);
+    bool remove_business_connection(BusinessConnection<ModelVariant>* business_connection);
     inline Model<ModelVariant>* model() const { return firm->model(); }
-=======
-    bool remove_business_connection(BusinessConnection<ModelVariant>* business_connection);
->>>>>>> a7f3f18c
     inline std::string id() const { return firm->id(); }
 #ifdef DEBUG
     void print_details() const;
