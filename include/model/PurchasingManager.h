/*
  Copyright (C) 2014-2017 Sven Willner <sven.willner@pik-potsdam.de>
                          Christian Otto <christian.otto@pik-potsdam.de>

  This file is part of Acclimate.

  Acclimate is free software: you can redistribute it and/or modify
  it under the terms of the GNU Affero General Public License as
  published by the Free Software Foundation, either version 3 of
  the License, or (at your option) any later version.

  Acclimate is distributed in the hope that it will be useful,
  but WITHOUT ANY WARRANTY; without even the implied warranty of
  MERCHANTABILITY or FITNESS FOR A PARTICULAR PURPOSE.  See the
  GNU Affero General Public License for more details.

  You should have received a copy of the GNU Affero General Public License
  along with Acclimate.  If not, see <http://www.gnu.org/licenses/>.
*/

#ifndef ACCLIMATE_PURCHASINGMANAGER_H
#define ACCLIMATE_PURCHASINGMANAGER_H

#include <string>
#include <vector>
#include "run.h"
#include "types.h"

namespace acclimate {

template<class ModelVariant>
class BusinessConnection;
template<class ModelVariant>
class EconomicAgent;
template<class ModelVariant>
class Model;
template<class ModelVariant>
class Storage;

template<class ModelVariant>
class PurchasingManager {
<<<<<<< HEAD
=======
  public:
    Storage<ModelVariant>* const storage;
    std::vector<std::shared_ptr<BusinessConnection<ModelVariant>>> business_connections;

>>>>>>> a7f3f18c
  protected:
    Demand demand_D_ = Demand(0.0);

  public:
    Storage<ModelVariant>* const storage;
    std::vector<BusinessConnection<ModelVariant>*> business_connections;

    inline const Demand& demand_D(const EconomicAgent<ModelVariant>* const caller = nullptr) const {
#ifdef DEBUG
        if (caller != storage->economic_agent) {
            assertstepnot(PURCHASE);
        }
#else
        UNUSED(caller);
#endif
        return demand_D_;
    }

    explicit PurchasingManager(Storage<ModelVariant>* storage_p);
<<<<<<< HEAD
    virtual ~PurchasingManager() {}
=======
    virtual ~PurchasingManager();
>>>>>>> a7f3f18c
    virtual const FlowQuantity get_flow_deficit() const;
    virtual const Flow get_transport_flow() const;
    const Flow get_disequilibrium() const;
    FloatType get_stddeviation() const;
    const Flow get_sum_of_last_shipments() const;
    virtual void iterate_consumption_and_production();
    virtual void iterate_purchase() = 0;
    virtual bool remove_business_connection(const BusinessConnection<ModelVariant>* business_connection);
    inline const Demand& initial_demand_D_star() const { return storage->initial_input_flow_I_star(); }
    virtual void add_initial_demand_D_star(const Demand& demand_D_p);
    virtual void subtract_initial_demand_D_star(const Demand& demand_D_p);
    inline Model<ModelVariant>* model() const { return storage->model(); }
    inline std::string id() const { return storage->sector->id() + "->" + storage->economic_agent->id(); }
#ifdef DEBUG
    void print_details() const;
#endif
};
}  // namespace acclimate

#endif<|MERGE_RESOLUTION|>--- conflicted
+++ resolved
@@ -39,19 +39,12 @@
 
 template<class ModelVariant>
 class PurchasingManager {
-<<<<<<< HEAD
-=======
-  public:
-    Storage<ModelVariant>* const storage;
-    std::vector<std::shared_ptr<BusinessConnection<ModelVariant>>> business_connections;
-
->>>>>>> a7f3f18c
   protected:
     Demand demand_D_ = Demand(0.0);
 
   public:
     Storage<ModelVariant>* const storage;
-    std::vector<BusinessConnection<ModelVariant>*> business_connections;
+    std::vector<std::shared_ptr<BusinessConnection<ModelVariant>>> business_connections;
 
     inline const Demand& demand_D(const EconomicAgent<ModelVariant>* const caller = nullptr) const {
 #ifdef DEBUG
@@ -65,11 +58,7 @@
     }
 
     explicit PurchasingManager(Storage<ModelVariant>* storage_p);
-<<<<<<< HEAD
-    virtual ~PurchasingManager() {}
-=======
     virtual ~PurchasingManager();
->>>>>>> a7f3f18c
     virtual const FlowQuantity get_flow_deficit() const;
     virtual const Flow get_transport_flow() const;
     const Flow get_disequilibrium() const;
