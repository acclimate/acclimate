--- conflicted
+++ resolved
@@ -54,11 +54,7 @@
   protected:
   public:
     explicit PurchasingManager(Storage<ModelVariant>* storage_p);
-<<<<<<< HEAD
     virtual ~PurchasingManager();
-=======
-    virtual ~PurchasingManager(){}
->>>>>>> 420a503d
     virtual const FlowQuantity get_flow_deficit() const;
     virtual const Flow get_transport_flow() const;
     const Flow get_disequilibrium() const;
