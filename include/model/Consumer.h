/*
  Copyright (C) 2014-2020 Sven Willner <sven.willner@pik-potsdam.de>
                          Christian Otto <christian.otto@pik-potsdam.de>

  This file is part of Acclimate.

  Acclimate is free software: you can redistribute it and/or modify
  it under the terms of the GNU Affero General Public License as
  published by the Free Software Foundation, either version 3 of
  the License, or (at your option) any later version.

  Acclimate is distributed in the hope that it will be useful,
  but WITHOUT ANY WARRANTY; without even the implied warranty of
  MERCHANTABILITY or FITNESS FOR A PARTICULAR PURPOSE.  See the
  GNU Affero General Public License for more details.

  You should have received a copy of the GNU Affero General Public License
  along with Acclimate.  If not, see <http://www.gnu.org/licenses/>.
*/

#ifndef ACCLIMATE_CONSUMER_H
#define ACCLIMATE_CONSUMER_H

<<<<<<< HEAD
#include <settingsnode.h>

#include "autodiff.h"
=======
#include "acclimate.h"
>>>>>>> ae743ca4
#include "model/EconomicAgent.h"

namespace acclimate {

class Region;

<<<<<<< HEAD
class Consumer : public EconomicAgent {
  private:
    using EconomicAgent::forcing_;

  private:
    bool utilitarian;

    size_t goods_num = 1;
    size_t baskets_num = 1;
    std::vector<std::vector<int>> goods_basket;

    // optimization parameters
    std::vector<double> optimizer_consumption;

    std::vector<FloatType> xtol_abs;
    std::vector<FloatType> xtol_abs_global;
    std::vector<FloatType> upper_bounds;
    std::vector<FloatType> lower_bounds;

    // consumption limits considered in optimization
    std::vector<Price> consumption_prices;  // prices to be considered in optimization
    std::vector<FloatType> desired_consumption;
    std::vector<Flow> previous_consumption;

    FlowValue not_spent_budget;  // TODO: introduce real saving possibility, for now just trying to improve numerical stability

    FloatType baseline_utility;  // baseline utility for scaling
    std::vector<Flow> baseline_consumption;

    // field to store utility
    FloatType utility;

    std::vector<FloatType> consumption_vector;  // vector to store actual, unscaled consumption
    // variables for equality constraint, pre-allocated to increase efficiency
    FloatType consumption_budget;
    FloatType available_budget;
    // variables for utiltiy function , pre-allocated to increase efficiency
    FloatType consumption_utility;
    FloatType basket_consumption_utility;
    autodiff::Value<FloatType> autodiff_consumption_utility = autodiff::Value<FloatType>(0, 0);
    autodiff::Value<FloatType> autodiff_basket_consumption_utility = autodiff::Value<FloatType>(0, 0);

  public:
    using EconomicAgent::input_storages;
    using EconomicAgent::region;

    FlowValue budget;
    FloatType inter_basket_substitution_coefficient;
    FloatType inter_basket_substitution_exponent;
    std::vector<FloatType> basket_share_factors;
    std::vector<FloatType> share_factors;
    std::vector<FloatType> substitution_coefficient;
    std::vector<FloatType> substitution_exponent;

  public:
    Consumer* as_consumer() override { return this; };
    explicit Consumer(Region* region_p);

    explicit Consumer(Region* region_p, FloatType substitution_coefficient);

    void initialize() override;

=======
class Consumer final : public EconomicAgent {
  public:
    Consumer* as_consumer() override { return this; };
    const Consumer* as_consumer() const override { return this; };
    Consumer(id_t id_p, Region* region_p);
>>>>>>> ae743ca4
    void iterate_consumption_and_production() override;
    void iterate_expectation() override;
    void iterate_purchase() override;
    void iterate_investment() override;
<<<<<<< HEAD
    using EconomicAgent::id;
    using EconomicAgent::model;

    // DEBUG
    void print_details() const override;

    // CES utility specific funtions TODO: check if replacing by abstract funtions suitable
    FloatType CES_utility_function(const std::vector<FloatType>& consumption_demands);
    FloatType CES_utility_function(const std::vector<Flow>& consumption_demands);

    // for autodiff test: some simple utility functions
    autodiff::Variable<FloatType> var_optimizer_consumption = autodiff::Variable<FloatType>(0, 0, 0, 0);

    autodiff::Value<FloatType> autodiffutility = autodiff::Value<FloatType>(0, 0);

    // for nested utility function
    autodiff::Value<FloatType> autodiff_nested_CES_utility_function(const autodiff::Variable<FloatType>& consumption_demands);

    // some stuff to enalbe local comparison of old consumer and utilitarian
    std::vector<FloatType> utilitarian_consumption_optimization();
    void utilitarian_consumption_execution(std::vector<FloatType> desired_consumption);
    std::vector<FloatType> utilitarian_consumption;
    FloatType local_optimal_utility;

    // functions for constrained optimization
    void consumption_optimize(optimization::Optimization& optimizer);
    FloatType inequality_constraint(const double* x, double* grad);
    FloatType equality_constraint(const double* x, double* grad);
    FloatType max_objective(const double* x, double* grad);
    double* fill_gradient(double* grad);
    void print_distribution(const std::vector<FloatType>& demand_requests_D) const;
    // scaling function
    FloatType unscaled_demand(const FloatType scaling_factor, int scaling_index) const;

    // getters and setters
    double get_utility() const { return utility; }
    double get_local_optimal_utility() const { return local_optimal_utility; }
=======

    void debug_print_details() const override;
>>>>>>> ae743ca4
};
}  // namespace acclimate

#endif<|MERGE_RESOLUTION|>--- conflicted
+++ resolved
@@ -21,24 +21,19 @@
 #ifndef ACCLIMATE_CONSUMER_H
 #define ACCLIMATE_CONSUMER_H
 
-<<<<<<< HEAD
-#include <settingsnode.h>
-
+#include "acclimate.h"
 #include "autodiff.h"
-=======
-#include "acclimate.h"
->>>>>>> ae743ca4
 #include "model/EconomicAgent.h"
 
 namespace acclimate {
 
 class Region;
 
-<<<<<<< HEAD
-class Consumer : public EconomicAgent {
-  private:
-    using EconomicAgent::forcing_;
+namespace optimization {
+class Optimization;
+}
 
+class Consumer final : public EconomicAgent {
   private:
     bool utilitarian;
 
@@ -90,37 +85,27 @@
     std::vector<FloatType> substitution_exponent;
 
   public:
+    Consumer(id_t id_p, Region* region_p, FloatType substitution_coefficient);
+
     Consumer* as_consumer() override { return this; };
-    explicit Consumer(Region* region_p);
-
-    explicit Consumer(Region* region_p, FloatType substitution_coefficient);
+    const Consumer* as_consumer() const override { return this; };
 
     void initialize() override;
 
-=======
-class Consumer final : public EconomicAgent {
-  public:
-    Consumer* as_consumer() override { return this; };
-    const Consumer* as_consumer() const override { return this; };
-    Consumer(id_t id_p, Region* region_p);
->>>>>>> ae743ca4
     void iterate_consumption_and_production() override;
     void iterate_expectation() override;
     void iterate_purchase() override;
     void iterate_investment() override;
-<<<<<<< HEAD
-    using EconomicAgent::id;
-    using EconomicAgent::model;
 
-    // DEBUG
-    void print_details() const override;
+    void debug_print_details() const override;
+    void debug_print_distribution(const std::vector<FloatType>& demand_requests_D) const;
 
     // CES utility specific funtions TODO: check if replacing by abstract funtions suitable
     FloatType CES_utility_function(const std::vector<FloatType>& consumption_demands);
     FloatType CES_utility_function(const std::vector<Flow>& consumption_demands);
 
     // for autodiff test: some simple utility functions
-    autodiff::Variable<FloatType> var_optimizer_consumption = autodiff::Variable<FloatType>(0, 0, 0, 0);
+    autodiff::Variable<FloatType> var_optimizer_consumption = autodiff::Variable<FloatType>(0, 0);
 
     autodiff::Value<FloatType> autodiffutility = autodiff::Value<FloatType>(0, 0);
 
@@ -139,17 +124,27 @@
     FloatType equality_constraint(const double* x, double* grad);
     FloatType max_objective(const double* x, double* grad);
     double* fill_gradient(double* grad);
-    void print_distribution(const std::vector<FloatType>& demand_requests_D) const;
     // scaling function
     FloatType unscaled_demand(const FloatType scaling_factor, int scaling_index) const;
 
     // getters and setters
     double get_utility() const { return utility; }
     double get_local_optimal_utility() const { return local_optimal_utility; }
-=======
 
-    void debug_print_details() const override;
->>>>>>> ae743ca4
+    template<typename Observer, typename H>
+    bool observe(Observer& o) const {
+        return EconomicAgent::observe<Observer, H>(o)  //
+               && o.set(H::hash("utility"),
+                        [this]() {  //
+                            return get_utility();
+                        })
+               && o.set(H::hash("local_optimal_utility"),
+                        [this]() {  //
+                            return get_local_optimal_utility();
+                        })
+            //
+            ;
+    }
 };
 }  // namespace acclimate
 
