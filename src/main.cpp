/*
  Copyright (C) 2014-2017 Sven Willner <sven.willner@pik-potsdam.de>
                          Christian Otto <christian.otto@pik-potsdam.de>

  This file is part of Acclimate.

  Acclimate is free software: you can redistribute it and/or modify
  it under the terms of the GNU Affero General Public License as
  published by the Free Software Foundation, either version 3 of
  the License, or (at your option) any later version.

  Acclimate is distributed in the hope that it will be useful,
  but WITHOUT ANY WARRANTY; without even the implied warranty of
  MERCHANTABILITY or FITNESS FOR A PARTICULAR PURPOSE.  See the
  GNU Affero General Public License for more details.

  You should have received a copy of the GNU Affero General Public License
  along with Acclimate.  If not, see <http://www.gnu.org/licenses/>.
*/

#include <fstream>
#include <iostream>
<<<<<<< HEAD
#include <memory>
=======
#include <stdexcept>
>>>>>>> 3a9917fe
#include "acclimate.h"
#include "settingsnode.h"
#include "settingsnode/yaml.h"
#include "version.h"

#ifdef ACCLIMATE_HAS_DIFF
extern const char* acclimate_git_diff;
#endif

static void print_usage(const char* program_name) {
    std::cerr << "Acclimate model\n"
                 "Version: " ACCLIMATE_VERSION
                 "\n\n"
                 "Authors: Sven Willner <sven.willner@pik-potsdam.de>\n"
                 "         Christian Otto <christian.otto@pik-potsdam.de>\n"
                 "\n"
                 "Usage:   "
              << program_name
              << " (<option> | <settingsfile>)\n"
                 "Options:\n"
#ifdef ACCLIMATE_HAS_DIFF
                 "  -d, --diff     Print git diff output from compilation\n"
#endif
                 "  -h, --help     Print this help text\n"
                 "  -i, --info     Print further information\n"
                 "  -v, --version  Print version"
              << std::endl;
}

int main(int argc, char* argv[]) {
<<<<<<< HEAD
#ifndef DEBUG
    try {
#endif
        if (argc != 2) {
            print_usage(argv[0]);
            return 1;
        }
        const std::string arg = argv[1];
        if (arg.length() > 1 && arg[0] == '-') {
            if (arg == "--version" || arg == "-v") {
                std::cout << ACCLIMATE_VERSION << std::endl;
            } else if (arg == "--info" || arg == "-i") {
                std::cout << "Version:                " ACCLIMATE_VERSION
                             "\n"
                             "Authors:                Sven Willner <sven.willner@pik-potsdam.de>\n"
                             "                        Christian Otto <christian.otto@pik-potsdam.de>\n"
                             "\n"
                             "Citation:               C. Otto, S.N. Willner, L. Wenz, F. Frieler, A. Levermann (2017).\n"
                             "                        Modeling loss-propagation in the global supply network: The dynamic\n"
                             "                        agent-based model acclimate. J. Econ. Dyn. Control. 83, 232-269.\n"
                             "\n"
                             "Source:                 https://github.com/acclimate/acclimate\n"
                             "License:                AGPL, (c) 2014-2017 S. Willner, C. Otto (see LICENSE file)\n"
                             "\n"
                             "Build time:             " __DATE__ " " __TIME__
                             "\n"
                             "Debug:                  "
=======
    if (argc != 2) {
        print_usage(argv[0]);
        return 1;
    }
    const std::string arg = argv[1];
    if (arg.length() > 1 && arg[0] == '-') {
        if (arg == "--version" || arg == "-v") {
            std::cout << ACCLIMATE_VERSION << std::endl;
        } else if (arg == "--info" || arg == "-i") {
            std::cout << "Version:                " ACCLIMATE_VERSION
                         "\n"
                         "Authors:                Sven Willner <sven.willner@pik-potsdam.de>\n"
                         "                        Christian Otto <christian.otto@pik-potsdam.de>\n"
                         "\n"
                         "Citation:               C. Otto, S.N. Willner, L. Wenz, F. Frieler, A. Levermann (2017).\n"
                         "                        Modeling loss-propagation in the global supply network: The dynamic\n"
                         "                        agent-based model acclimate. J. Econ. Dyn. Control. 83, 232-269.\n"
                         "\n"
                         "Source:                 https://github.com/acclimate/acclimate\n"
                         "License:                AGPL, (c) 2014-2017 S. Willner, C. Otto (see LICENSE file)\n\n"
                         "\n"
                         "Debug:                  "
>>>>>>> 3a9917fe
#ifdef DEBUG
                         "yes"
#else
                         "no"
#endif
                         "\n"
                         "Parallelized:           "
#ifdef _OPENMP
                         "yes"
#else
                         "no"
#endif
<<<<<<< HEAD
                          << "\n"
                             "Precision Time:         "
                          << acclimate::Time::precision_digits
                          << "\n"
                             "Precision Quantity:     "
                          << acclimate::Quantity::precision_digits
                          << "\n"
                             "Precision FlowQuantity: "
                          << acclimate::FlowQuantity::precision_digits
                          << "\n"
                             "Precision Price:        "
                          << acclimate::Price::precision_digits
                          << "\n"
                             "Enabled variants:       " ACCLIMATE_VARIANTS
                             "\n"
                             "Enabled options:        " ACCLIMATE_OPTIONS
                          << std::endl;
=======
                      << "\nPrecision Time:         " << acclimate::Time::precision_digits
                      << "\nPrecision Quantity:     " << acclimate::Quantity::precision_digits
                      << "\nPrecision FlowQuantity: " << acclimate::FlowQuantity::precision_digits
                      << "\nPrecision Price:        " << acclimate::Price::precision_digits
                      << "\nEnabled options:        " ACCLIMATE_OPTIONS << std::endl;
>>>>>>> 3a9917fe
#ifdef ACCLIMATE_HAS_DIFF
        } else if (arg == "--diff" || arg == "-d") {
            std::cout << acclimate_git_diff << std::flush;
#endif
        } else if (arg == "--help" || arg == "-h") {
            print_usage(argv[0]);
        } else {
            print_usage(argv[0]);
            return 1;
        }
    } else {
#ifndef DEBUG
        try {
#endif
            if (arg == "-") {
                std::cin >> std::noskipws;
                acclimate::Acclimate::initialize(settings::SettingsNode(std::unique_ptr<settings::YAML>(new settings::YAML(std::cin))));
            } else {
                std::ifstream settings_file(arg);
                acclimate::Acclimate::initialize(settings::SettingsNode(std::unique_ptr<settings::YAML>(new settings::YAML(settings_file))));
            }
            const int res = acclimate::Acclimate::instance()->run();
            if (res == 0) {
                acclimate::Acclimate::instance()->cleanup();
            } else {
                acclimate::Acclimate::instance()->memory_cleanup();
            }
            return res;
#ifndef DEBUG
        } catch (std::runtime_error& ex) {
            std::cerr << ex.what() << std::endl;
            acclimate::Acclimate::instance()->memory_cleanup();
            return 255;
        }
#endif
    }
    return 0;
}<|MERGE_RESOLUTION|>--- conflicted
+++ resolved
@@ -20,11 +20,8 @@
 
 #include <fstream>
 #include <iostream>
-<<<<<<< HEAD
 #include <memory>
-=======
 #include <stdexcept>
->>>>>>> 3a9917fe
 #include "acclimate.h"
 #include "settingsnode.h"
 #include "settingsnode/yaml.h"
@@ -55,35 +52,6 @@
 }
 
 int main(int argc, char* argv[]) {
-<<<<<<< HEAD
-#ifndef DEBUG
-    try {
-#endif
-        if (argc != 2) {
-            print_usage(argv[0]);
-            return 1;
-        }
-        const std::string arg = argv[1];
-        if (arg.length() > 1 && arg[0] == '-') {
-            if (arg == "--version" || arg == "-v") {
-                std::cout << ACCLIMATE_VERSION << std::endl;
-            } else if (arg == "--info" || arg == "-i") {
-                std::cout << "Version:                " ACCLIMATE_VERSION
-                             "\n"
-                             "Authors:                Sven Willner <sven.willner@pik-potsdam.de>\n"
-                             "                        Christian Otto <christian.otto@pik-potsdam.de>\n"
-                             "\n"
-                             "Citation:               C. Otto, S.N. Willner, L. Wenz, F. Frieler, A. Levermann (2017).\n"
-                             "                        Modeling loss-propagation in the global supply network: The dynamic\n"
-                             "                        agent-based model acclimate. J. Econ. Dyn. Control. 83, 232-269.\n"
-                             "\n"
-                             "Source:                 https://github.com/acclimate/acclimate\n"
-                             "License:                AGPL, (c) 2014-2017 S. Willner, C. Otto (see LICENSE file)\n"
-                             "\n"
-                             "Build time:             " __DATE__ " " __TIME__
-                             "\n"
-                             "Debug:                  "
-=======
     if (argc != 2) {
         print_usage(argv[0]);
         return 1;
@@ -103,10 +71,11 @@
                          "                        agent-based model acclimate. J. Econ. Dyn. Control. 83, 232-269.\n"
                          "\n"
                          "Source:                 https://github.com/acclimate/acclimate\n"
-                         "License:                AGPL, (c) 2014-2017 S. Willner, C. Otto (see LICENSE file)\n\n"
+                         "License:                AGPL, (c) 2014-2017 S. Willner, C. Otto (see LICENSE file)\n"
+                         "\n"
+                         "Build time:             " __DATE__ " " __TIME__
                          "\n"
                          "Debug:                  "
->>>>>>> 3a9917fe
 #ifdef DEBUG
                          "yes"
 #else
@@ -119,31 +88,23 @@
 #else
                          "no"
 #endif
-<<<<<<< HEAD
-                          << "\n"
-                             "Precision Time:         "
-                          << acclimate::Time::precision_digits
-                          << "\n"
-                             "Precision Quantity:     "
-                          << acclimate::Quantity::precision_digits
-                          << "\n"
-                             "Precision FlowQuantity: "
-                          << acclimate::FlowQuantity::precision_digits
-                          << "\n"
-                             "Precision Price:        "
-                          << acclimate::Price::precision_digits
-                          << "\n"
-                             "Enabled variants:       " ACCLIMATE_VARIANTS
-                             "\n"
-                             "Enabled options:        " ACCLIMATE_OPTIONS
-                          << std::endl;
-=======
-                      << "\nPrecision Time:         " << acclimate::Time::precision_digits
-                      << "\nPrecision Quantity:     " << acclimate::Quantity::precision_digits
-                      << "\nPrecision FlowQuantity: " << acclimate::FlowQuantity::precision_digits
-                      << "\nPrecision Price:        " << acclimate::Price::precision_digits
-                      << "\nEnabled options:        " ACCLIMATE_OPTIONS << std::endl;
->>>>>>> 3a9917fe
+                      << "\n"
+                         "Precision Time:         "
+                      << acclimate::Time::precision_digits
+                      << "\n"
+                         "Precision Quantity:     "
+                      << acclimate::Quantity::precision_digits
+                      << "\n"
+                         "Precision FlowQuantity: "
+                      << acclimate::FlowQuantity::precision_digits
+                      << "\n"
+                         "Precision Price:        "
+                      << acclimate::Price::precision_digits
+                      << "\n"
+                         "Enabled variants:       " ACCLIMATE_VARIANTS
+                         "\n"
+                         "Enabled options:        " ACCLIMATE_OPTIONS
+                      << std::endl;
 #ifdef ACCLIMATE_HAS_DIFF
         } else if (arg == "--diff" || arg == "-d") {
             std::cout << acclimate_git_diff << std::flush;
