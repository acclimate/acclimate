/*
  Copyright (C) 2014-2017 Sven Willner <sven.willner@pik-potsdam.de>
                          Christian Otto <christian.otto@pik-potsdam.de>

  This file is part of Acclimate.

  Acclimate is free software: you can redistribute it and/or modify
  it under the terms of the GNU Affero General Public License as
  published by the Free Software Foundation, either version 3 of
  the License, or (at your option) any later version.

  Acclimate is distributed in the hope that it will be useful,
  but WITHOUT ANY WARRANTY; without even the implied warranty of
  MERCHANTABILITY or FITNESS FOR A PARTICULAR PURPOSE.  See the
  GNU Affero General Public License for more details.

  You should have received a copy of the GNU Affero General Public License
  along with Acclimate.  If not, see <http://www.gnu.org/licenses/>.
*/

#include "model/TransportChainLink.h"
#include "model/BusinessConnection.h"
#include "model/GeoEntity.h"
#include "variants/ModelVariants.h"

namespace acclimate {

template<class ModelVariant>
TransportChainLink<ModelVariant>::TransportChainLink(BusinessConnection<ModelVariant>* business_connection_p,
                                                     const TransportDelay& transport_delay_tau,
                                                     const Flow& initial_flow_Z_star,
                                                     GeoEntity<ModelVariant>* geo_entity_p)
    : initial_transport_delay_tau(transport_delay_tau),
      business_connection(business_connection_p),
      geo_entity(geo_entity_p),
      overflow(0.0),
      initial_flow_quantity(initial_flow_Z_star.get_quantity()),
      transport_queue(transport_delay_tau, AnnotatedFlow(initial_flow_Z_star, initial_flow_quantity)),
      pos(0),
      forcing_nu(-1) {
    if (geo_entity) {
        geo_entity->transport_chain_links.push_back(this);
    }
}

template<class ModelVariant>
TransportChainLink<ModelVariant>::~TransportChainLink() {
    if (geo_entity) {
        geo_entity->remove_transport_chain_link(this);
    }
}

template<class ModelVariant>
FloatType TransportChainLink<ModelVariant>::get_passage() const {
    return forcing_nu;
}

template<class ModelVariant>
void TransportChainLink<ModelVariant>::push_flow_Z(const Flow& flow_Z, const FlowQuantity& initial_flow_Z_star) {
    assertstep(CONSUMPTION_AND_PRODUCTION);
    Flow flow_to_push = Flow(0.0);
    if (transport_queue.size() > 0) {
        auto front_flow_Z = transport_queue[pos];
        transport_queue[pos] = AnnotatedFlow(flow_Z, initial_flow_Z_star);
        pos = (pos + 1) % transport_queue.size();

        if (forcing_nu < 0) {
            flow_to_push = overflow + front_flow_Z.current;
        } else {
            flow_to_push = std::min(overflow + front_flow_Z.current, Flow(forcing_nu * front_flow_Z.initial, front_flow_Z.current.get_price()));
        }
        overflow = overflow + front_flow_Z.current - flow_to_push;

        if (next_transport_chain_link) {
            next_transport_chain_link->push_flow_Z(flow_to_push, initial_flow_Z_star);
        } else {
            business_connection->deliver_flow_Z(flow_to_push);
        }
    } else {
        if (forcing_nu < 0) {
            flow_to_push = overflow + flow_Z;
        } else {
            flow_to_push = std::min(overflow + flow_Z, Flow(forcing_nu * initial_flow_Z_star, flow_Z.get_price()));
        }
        overflow = overflow + flow_Z - flow_to_push;

        if (next_transport_chain_link) {
            next_transport_chain_link->push_flow_Z(flow_to_push, initial_flow_Z_star);
        } else {
            business_connection->deliver_flow_Z(flow_to_push);
        }
    }
}

template<class ModelVariant>
void TransportChainLink<ModelVariant>::set_forcing_nu(Forcing forcing_nu_p) {
    assertstep(SCENARIO);
    forcing_nu = forcing_nu_p;
}

template<class ModelVariant>
Flow TransportChainLink<ModelVariant>::get_total_flow() const {
    assertstepnot(CONSUMPTION_AND_PRODUCTION);
<<<<<<< HEAD
    Flow res = Flow(0.0);
    for (const auto& f : transport_queue) {
        res += f.current;
=======
    if (current_transport_delay_tau > 1) {
        Flow res = Flow(0.0);
        for (int i = 0; i < current_transport_delay_tau - 1; ++i) {
            res += transport_queue[i];
        }
        return res;
>>>>>>> 0891791b
    }
    return res + overflow;
}

template<class ModelVariant>
Flow TransportChainLink<ModelVariant>::get_disequilibrium() const {
    assertstepnot(CONSUMPTION_AND_PRODUCTION);
<<<<<<< HEAD
    Flow res = Flow(0.0);
    for (const auto& f : transport_queue) {
        res.add_possibly_negative(absdiff(f.current, f.initial));
=======
    if (current_transport_delay_tau > 1) {
        Flow res = Flow(0.0);
        for (int i = 0; i < current_transport_delay_tau - 1; ++i) {
            res.add_possibly_negative(absdiff(transport_queue[i], initial_transport_queue[i]));
        }
        return res;
>>>>>>> 0891791b
    }
    return res;
}

template<class ModelVariant>
FloatType TransportChainLink<ModelVariant>::get_stddeviation() const {
    assertstepnot(CONSUMPTION_AND_PRODUCTION);
<<<<<<< HEAD
    FloatType res = 0.0;
    for (const auto& f : transport_queue) {
        res += to_float((absdiff(f.current, f.initial)).get_quantity()) * to_float((absdiff(f.current, f.initial)).get_quantity());
=======
    if (current_transport_delay_tau > 1) {
        FloatType res = 0;
#define SQR(a) ((a) * (a))
        for (int i = 0; i < current_transport_delay_tau - 1; ++i) {
            res += SQR(to_float((absdiff(transport_queue[i], initial_transport_queue[i])).get_quantity()));
        }
        return res;
>>>>>>> 0891791b
    }
    return res;
}

template<class ModelVariant>
FlowQuantity TransportChainLink<ModelVariant>::get_flow_deficit() const {
    assertstepnot(CONSUMPTION_AND_PRODUCTION);
<<<<<<< HEAD
    FlowQuantity res = FlowQuantity(0.0);
    for (const auto& f : transport_queue) {
        res += round(f.initial - f.current.get_quantity());
=======
    if (current_transport_delay_tau > 1) {
        FlowQuantity res = FlowQuantity(0.0);
        for (int i = 0; i < current_transport_delay_tau - 1; ++i) {
            res += round(initial_transport_queue[i] - transport_queue[i].get_quantity());
        }
        return round(res);
>>>>>>> 0891791b
    }
    return round(res - overflow.get_quantity());
}

INSTANTIATE_BASIC(TransportChainLink);
}  // namespace acclimate<|MERGE_RESOLUTION|>--- conflicted
+++ resolved
@@ -70,7 +70,6 @@
             flow_to_push = std::min(overflow + front_flow_Z.current, Flow(forcing_nu * front_flow_Z.initial, front_flow_Z.current.get_price()));
         }
         overflow = overflow + front_flow_Z.current - flow_to_push;
-
         if (next_transport_chain_link) {
             next_transport_chain_link->push_flow_Z(flow_to_push, initial_flow_Z_star);
         } else {
@@ -83,7 +82,6 @@
             flow_to_push = std::min(overflow + flow_Z, Flow(forcing_nu * initial_flow_Z_star, flow_Z.get_price()));
         }
         overflow = overflow + flow_Z - flow_to_push;
-
         if (next_transport_chain_link) {
             next_transport_chain_link->push_flow_Z(flow_to_push, initial_flow_Z_star);
         } else {
@@ -101,18 +99,9 @@
 template<class ModelVariant>
 Flow TransportChainLink<ModelVariant>::get_total_flow() const {
     assertstepnot(CONSUMPTION_AND_PRODUCTION);
-<<<<<<< HEAD
     Flow res = Flow(0.0);
     for (const auto& f : transport_queue) {
         res += f.current;
-=======
-    if (current_transport_delay_tau > 1) {
-        Flow res = Flow(0.0);
-        for (int i = 0; i < current_transport_delay_tau - 1; ++i) {
-            res += transport_queue[i];
-        }
-        return res;
->>>>>>> 0891791b
     }
     return res + overflow;
 }
@@ -120,18 +109,9 @@
 template<class ModelVariant>
 Flow TransportChainLink<ModelVariant>::get_disequilibrium() const {
     assertstepnot(CONSUMPTION_AND_PRODUCTION);
-<<<<<<< HEAD
     Flow res = Flow(0.0);
     for (const auto& f : transport_queue) {
         res.add_possibly_negative(absdiff(f.current, f.initial));
-=======
-    if (current_transport_delay_tau > 1) {
-        Flow res = Flow(0.0);
-        for (int i = 0; i < current_transport_delay_tau - 1; ++i) {
-            res.add_possibly_negative(absdiff(transport_queue[i], initial_transport_queue[i]));
-        }
-        return res;
->>>>>>> 0891791b
     }
     return res;
 }
@@ -139,19 +119,9 @@
 template<class ModelVariant>
 FloatType TransportChainLink<ModelVariant>::get_stddeviation() const {
     assertstepnot(CONSUMPTION_AND_PRODUCTION);
-<<<<<<< HEAD
     FloatType res = 0.0;
     for (const auto& f : transport_queue) {
         res += to_float((absdiff(f.current, f.initial)).get_quantity()) * to_float((absdiff(f.current, f.initial)).get_quantity());
-=======
-    if (current_transport_delay_tau > 1) {
-        FloatType res = 0;
-#define SQR(a) ((a) * (a))
-        for (int i = 0; i < current_transport_delay_tau - 1; ++i) {
-            res += SQR(to_float((absdiff(transport_queue[i], initial_transport_queue[i])).get_quantity()));
-        }
-        return res;
->>>>>>> 0891791b
     }
     return res;
 }
@@ -159,18 +129,9 @@
 template<class ModelVariant>
 FlowQuantity TransportChainLink<ModelVariant>::get_flow_deficit() const {
     assertstepnot(CONSUMPTION_AND_PRODUCTION);
-<<<<<<< HEAD
     FlowQuantity res = FlowQuantity(0.0);
     for (const auto& f : transport_queue) {
         res += round(f.initial - f.current.get_quantity());
-=======
-    if (current_transport_delay_tau > 1) {
-        FlowQuantity res = FlowQuantity(0.0);
-        for (int i = 0; i < current_transport_delay_tau - 1; ++i) {
-            res += round(initial_transport_queue[i] - transport_queue[i].get_quantity());
-        }
-        return round(res);
->>>>>>> 0891791b
     }
     return round(res - overflow.get_quantity());
 }
