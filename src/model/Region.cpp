/*
  Copyright (C) 2014-2017 Sven Willner <sven.willner@pik-potsdam.de>
                          Christian Otto <christian.otto@pik-potsdam.de>

  This file is part of Acclimate.

  Acclimate is free software: you can redistribute it and/or modify
  it under the terms of the GNU Affero General Public License as
  published by the Free Software Foundation, either version 3 of
  the License, or (at your option) any later version.

  Acclimate is distributed in the hope that it will be useful,
  but WITHOUT ANY WARRANTY; without even the implied warranty of
  MERCHANTABILITY or FITNESS FOR A PARTICULAR PURPOSE.  See the
  GNU Affero General Public License for more details.

  You should have received a copy of the GNU Affero General Public License
  along with Acclimate.  If not, see <http://www.gnu.org/licenses/>.
*/

#include "model/Region.h"
#include <algorithm>
#include "model/EconomicAgent.h"
#include "model/Government.h"
#include "model/Model.h"
#include "variants/ModelVariants.h"

namespace acclimate {

template<class ModelVariant>
<<<<<<< HEAD
Region<ModelVariant>::Region(Model<ModelVariant>* model_p, std::string name_p, const IntType index_p)
    : GeoLocation<ModelVariant>(0, GeoLocation<ModelVariant>::Type::REGION, name_p), index_(index_p), model(model_p) {}
=======
Region<ModelVariant>::Region(Model<ModelVariant>* model_p, std::string id_p, const IntType index_p)
    : GeographicEntity<ModelVariant>(GeographicEntity<ModelVariant>::Type::REGION), id_(std::move(id_p)), index_(index_p), model(model_p) {}
>>>>>>> 0891791b

template<class ModelVariant>
void Region<ModelVariant>::add_export_Z(const Flow& export_flow_Z_p) {
    assertstep(CONSUMPTION_AND_PRODUCTION);
    export_flow_Z_lock.call([&]() {
                                export_flow_Z_[model->current_register()] += export_flow_Z_p;
                            });
}

template<class ModelVariant>
void Region<ModelVariant>::add_import_Z(const Flow& import_flow_Z_p) {
    assertstep(CONSUMPTION_AND_PRODUCTION);
    import_flow_Z_lock.call([&]() {
                                import_flow_Z_[model->current_register()] += import_flow_Z_p;
                            });
}

template<class ModelVariant>
void Region<ModelVariant>::add_consumption_flow_Y(const Flow& consumption_flow_Y_p) {
    assertstep(CONSUMPTION_AND_PRODUCTION);
    consumption_flow_Y_lock.call([&]() {
                                     consumption_flow_Y_[model->current_register()] += consumption_flow_Y_p;
                                 });
}

template<class ModelVariant>
Flow Region<ModelVariant>::get_gdp() const {
    return consumption_flow_Y_[model->current_register()] + export_flow_Z_[model->current_register()] - import_flow_Z_[model->current_register()];
}

template<class ModelVariant>
void Region<ModelVariant>::iterate_consumption_and_production() {
    assertstep(CONSUMPTION_AND_PRODUCTION);
    export_flow_Z_[model->other_register()] = Flow(0.0);
    import_flow_Z_[model->other_register()] = Flow(0.0);
    consumption_flow_Y_[model->other_register()] = Flow(0.0);
    iterate_consumption_and_production_variant();
#pragma omp parallel for default(shared) schedule(guided)
    for (std::size_t i = 0; i < economic_agents.size(); ++i) {
        economic_agents[i]->iterate_consumption_and_production();
    }
}

template<>
void Region<VariantBasic>::iterate_consumption_and_production_variant() {}

template<>
void Region<VariantDemand>::iterate_consumption_and_production_variant() {}

template<class ModelVariant>
void Region<ModelVariant>::iterate_consumption_and_production_variant() {
    if (government_) {
        government_->iterate_consumption_and_production();
    }
}

template<class ModelVariant>
void Region<ModelVariant>::iterate_expectation() {
    assertstep(EXPECTATION);
    iterate_expectation_variant();
#pragma omp parallel for default(shared) schedule(guided)
    for (std::size_t i = 0; i < economic_agents.size(); ++i) {
        economic_agents[i]->iterate_expectation();
    }
}

template<>
void Region<VariantBasic>::iterate_expectation_variant() {}

template<>
void Region<VariantDemand>::iterate_expectation_variant() {}

template<class ModelVariant>
void Region<ModelVariant>::iterate_expectation_variant() {
    if (government_) {
        government_->iterate_expectation();
    }
}

template<class ModelVariant>
void Region<ModelVariant>::iterate_purchase() {
    assertstep(PURCHASE);
    iterate_purchase_variant();
#pragma omp parallel for default(shared) schedule(guided)
    for (std::size_t i = 0; i < economic_agents.size(); ++i) {
        economic_agents[i]->iterate_purchase();
    }
}

template<>
void Region<VariantBasic>::iterate_purchase_variant() {}

template<>
void Region<VariantDemand>::iterate_purchase_variant() {}

template<class ModelVariant>
void Region<ModelVariant>::iterate_purchase_variant() {
    if (government_) {
        government_->iterate_purchase();
    }
}

template<class ModelVariant>
void Region<ModelVariant>::iterate_investment() {
    assertstep(INVESTMENT);
    iterate_investment_variant();
#pragma omp parallel for default(shared) schedule(guided)
    for (std::size_t i = 0; i < economic_agents.size(); ++i) {
        economic_agents[i]->iterate_investment();
    }
}

template<>
void Region<VariantBasic>::iterate_investment_variant() {}

template<>
void Region<VariantDemand>::iterate_investment_variant() {}

template<class ModelVariant>
void Region<ModelVariant>::iterate_investment_variant() {
    if (government_) {
        government_->iterate_investment();
    }
}

template<class ModelVariant>
<<<<<<< HEAD
const GeoRoute<ModelVariant>& Region<ModelVariant>::find_path_to(Region<ModelVariant>* region,
                                                                 typename Sector<ModelVariant>::TransportType transport_type) const {
    const auto& it = routes.find(std::make_pair(region->index(), transport_type));
    if (it == std::end(routes)) {
        error("No transport data from " << std::string(*this) << " to " << std::string(*region) << " via "
                                        << Sector<ModelVariant>::unmap_transport_type(transport_type));
=======
const Path<ModelVariant>& Region<ModelVariant>::find_path_to(const Region<ModelVariant>* region) const {
#ifdef TRANSPORT
    error("Not implemented: Find proper path (not simply assuming all regions are connected by infrastructures)");
    path->distance = 0;
    for (auto it = connections.begin(); it != connections.end(); ++it) {
        Infrastructure<ModelVariant>* inf = (*it)->as_infrastructure();
        if ((inf->connections.size() > 0 && static_cast<void*>(inf->connections[0]) == static_cast<void*>(region))
            || (inf->connections.size() > 1 && static_cast<void*>(inf->connections[1]) == static_cast<void*>(region))) {
            path->infrastructure = inf;
            path->distance = inf->distance;
            break;
        }
    }
#else
    const auto& it = paths.find(region);
    if (it == std::end(paths)) {
        error("No transport data from " << id() << " to " << region->id());
>>>>>>> 0891791b
    }
    return it->second;
}

template<class ModelVariant>
inline Region<ModelVariant>* Region<ModelVariant>::as_region() {
    return this;
}

template<class ModelVariant>
inline const Region<ModelVariant>* Region<ModelVariant>::as_region() const {
    return this;
}

template<class ModelVariant>
void Region<ModelVariant>::remove_economic_agent(EconomicAgent<ModelVariant>* economic_agent) {
    economic_agents_lock.call([&]() {
                                  auto it = std::find_if(economic_agents.begin(), economic_agents.end(),
                                                         [economic_agent](const std::unique_ptr<EconomicAgent<ModelVariant>>& it) { return it.get() == economic_agent; });
                                  economic_agents.erase(it);
                              });
}

INSTANTIATE_BASIC(Region);
}  // namespace acclimate<|MERGE_RESOLUTION|>--- conflicted
+++ resolved
@@ -28,13 +28,8 @@
 namespace acclimate {
 
 template<class ModelVariant>
-<<<<<<< HEAD
-Region<ModelVariant>::Region(Model<ModelVariant>* model_p, std::string name_p, const IntType index_p)
-    : GeoLocation<ModelVariant>(0, GeoLocation<ModelVariant>::Type::REGION, name_p), index_(index_p), model(model_p) {}
-=======
 Region<ModelVariant>::Region(Model<ModelVariant>* model_p, std::string id_p, const IntType index_p)
-    : GeographicEntity<ModelVariant>(GeographicEntity<ModelVariant>::Type::REGION), id_(std::move(id_p)), index_(index_p), model(model_p) {}
->>>>>>> 0891791b
+    : GeoLocation<ModelVariant>(0, GeoLocation<ModelVariant>::Type::REGION, std::move(id_p)), index_(index_p), model(model_p) {}
 
 template<class ModelVariant>
 void Region<ModelVariant>::add_export_Z(const Flow& export_flow_Z_p) {
@@ -161,32 +156,12 @@
 }
 
 template<class ModelVariant>
-<<<<<<< HEAD
 const GeoRoute<ModelVariant>& Region<ModelVariant>::find_path_to(Region<ModelVariant>* region,
                                                                  typename Sector<ModelVariant>::TransportType transport_type) const {
     const auto& it = routes.find(std::make_pair(region->index(), transport_type));
     if (it == std::end(routes)) {
-        error("No transport data from " << std::string(*this) << " to " << std::string(*region) << " via "
+        error("No transport data from " << id() << " to " << region->id() << " via "
                                         << Sector<ModelVariant>::unmap_transport_type(transport_type));
-=======
-const Path<ModelVariant>& Region<ModelVariant>::find_path_to(const Region<ModelVariant>* region) const {
-#ifdef TRANSPORT
-    error("Not implemented: Find proper path (not simply assuming all regions are connected by infrastructures)");
-    path->distance = 0;
-    for (auto it = connections.begin(); it != connections.end(); ++it) {
-        Infrastructure<ModelVariant>* inf = (*it)->as_infrastructure();
-        if ((inf->connections.size() > 0 && static_cast<void*>(inf->connections[0]) == static_cast<void*>(region))
-            || (inf->connections.size() > 1 && static_cast<void*>(inf->connections[1]) == static_cast<void*>(region))) {
-            path->infrastructure = inf;
-            path->distance = inf->distance;
-            break;
-        }
-    }
-#else
-    const auto& it = paths.find(region);
-    if (it == std::end(paths)) {
-        error("No transport data from " << id() << " to " << region->id());
->>>>>>> 0891791b
     }
     return it->second;
 }
