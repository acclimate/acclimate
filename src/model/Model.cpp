/*
  Copyright (C) 2014-2017 Sven Willner <sven.willner@pik-potsdam.de>
                          Christian Otto <christian.otto@pik-potsdam.de>

  This file is part of Acclimate.

  Acclimate is free software: you can redistribute it and/or modify
  it under the terms of the GNU Affero General Public License as
  published by the Free Software Foundation, either version 3 of
  the License, or (at your option) any later version.

  Acclimate is distributed in the hope that it will be useful,
  but WITHOUT ANY WARRANTY; without even the implied warranty of
  MERCHANTABILITY or FITNESS FOR A PARTICULAR PURPOSE.  See the
  GNU Affero General Public License for more details.

  You should have received a copy of the GNU Affero General Public License
  along with Acclimate.  If not, see <http://www.gnu.org/licenses/>.
*/

#include "model/Model.h"
#include <algorithm>
#include <chrono>
#include "model/Consumer.h"
#include "model/Firm.h"
#include "model/Region.h"
#include "model/Sector.h"
#include "output/Output.h"
#include "variants/ModelVariants.h"

namespace acclimate {

template<class ModelVariant>
Model<ModelVariant>::Model()
    : consumption_sector(new Sector<ModelVariant>(this, "FCON", 0, Ratio(0.0), Time(0.0), Sector<ModelVariant>::TransportType::IMMEDIATE)) {
    sectors.emplace_back(consumption_sector);
}

template<class ModelVariant>
Region<ModelVariant>* Model<ModelVariant>::add_region(std::string name) {
    Region<ModelVariant>* region = new Region<ModelVariant>(this, name, regions.size());
    regions.emplace_back(region);
    return region;
}

template<class ModelVariant>
Sector<ModelVariant>* Model<ModelVariant>::add_sector(std::string name,
                                                      const Ratio& upper_storage_limit_omega_p,
                                                      const Time& initial_storage_fill_factor_psi_p,
                                                      typename Sector<ModelVariant>::TransportType transport_type_p) {
    Sector<ModelVariant>* sector =
        new Sector<ModelVariant>(this, name, sectors.size(), upper_storage_limit_omega_p, initial_storage_fill_factor_psi_p, transport_type_p);
    sectors.emplace_back(sector);
    return sector;
}

template<class ModelVariant>
void Model<ModelVariant>::start(const Time& start_time) {
    time_ = start_time;
    timestep_ = 0;
}

template<class ModelVariant>
void Model<ModelVariant>::iterate_consumption_and_production() {
    assertstep(CONSUMPTION_AND_PRODUCTION);
#pragma omp parallel for default(shared) schedule(guided)
    for (std::size_t i = 0; i < sectors.size(); ++i) {
        sectors[i]->iterate_consumption_and_production();
    }

#pragma omp parallel for default(shared) schedule(guided)
    for (std::size_t i = 0; i < regions.size(); ++i) {
        regions[i]->iterate_consumption_and_production();
    }
}

template<class ModelVariant>
void Model<ModelVariant>::iterate_expectation() {
    assertstep(EXPECTATION);
#pragma omp parallel for default(shared) schedule(guided)
    for (std::size_t i = 0; i < regions.size(); ++i) {
        regions[i]->iterate_expectation();
    }
}

template<class ModelVariant>
void Model<ModelVariant>::iterate_purchase() {
    assertstep(PURCHASE);
#pragma omp parallel for default(shared) schedule(guided)
    for (std::size_t i = 0; i < regions.size(); ++i) {
        regions[i]->iterate_purchase();
    }
}

template<class ModelVariant>
void Model<ModelVariant>::iterate_investment() {
    assertstep(INVESTMENT);
#pragma omp parallel for default(shared) schedule(guided)
    for (std::size_t i = 0; i < regions.size(); ++i) {
        regions[i]->iterate_investment();
    }
}

template<class ModelVariant>
Region<ModelVariant>* Model<ModelVariant>::find_region(const std::string& name) const {
<<<<<<< HEAD
    auto it = std::find_if(regions.begin(), regions.end(), [name](const std::unique_ptr<Region<ModelVariant>>& it) { return std::string(*it) == name; });
    if (it == regions.end()) {
=======
    auto it = std::find_if(regions_R.begin(), regions_R.end(), [name](const std::unique_ptr<Region<ModelVariant>>& it) { return it->id() == name; });
    if (it == regions_R.end()) {
>>>>>>> 0891791b
        return nullptr;
    }
    return it->get();
}

template<class ModelVariant>
Sector<ModelVariant>* Model<ModelVariant>::find_sector(const std::string& name) const {
<<<<<<< HEAD
    auto it = std::find_if(sectors.begin(), sectors.end(), [name](const std::unique_ptr<Sector<ModelVariant>>& it) { return std::string(*it) == name; });
    if (it == sectors.end()) {
=======
    auto it = std::find_if(sectors_C.begin(), sectors_C.end(), [name](const std::unique_ptr<Sector<ModelVariant>>& it) { return it->id() == name; });
    if (it == sectors_C.end()) {
>>>>>>> 0891791b
        return nullptr;
    }
    return it->get();
}

template<class ModelVariant>
Firm<ModelVariant>* Model<ModelVariant>::find_firm(const std::string& sector_name, const std::string& region_name) const {
    Sector<ModelVariant>* sector = find_sector(sector_name);
    if (sector) {
        return find_firm(sector, region_name);
    }
    return nullptr;
}

template<class ModelVariant>
Firm<ModelVariant>* Model<ModelVariant>::find_firm(Sector<ModelVariant>* sector, const std::string& region_name) const {
<<<<<<< HEAD
    auto it = std::find_if(sector->firms.begin(), sector->firms.end(),
                           [region_name](const Firm<ModelVariant>* it) { return std::string(*it->region) == region_name; });
    if (it == sector->firms.end()) {
=======
    auto it =
        std::find_if(sector->firms_N.begin(), sector->firms_N.end(), [region_name](const Firm<ModelVariant>* it) { return it->region->id() == region_name; });
    if (it == sector->firms_N.end()) {
>>>>>>> 0891791b
        return nullptr;
    }
    return *it;
}

template<class ModelVariant>
Consumer<ModelVariant>* Model<ModelVariant>::find_consumer(Region<ModelVariant>* region) const {
    auto it = std::find_if(region->economic_agents.begin(), region->economic_agents.end(),
                           [](const std::unique_ptr<EconomicAgent<ModelVariant>>& it) { return it->type == EconomicAgent<ModelVariant>::Type::CONSUMER; });
    if (it == region->economic_agents.end()) {
        return nullptr;
    }
    return it->get()->as_consumer();
}

template<class ModelVariant>
Consumer<ModelVariant>* Model<ModelVariant>::find_consumer(const std::string& region_name) const {
    Region<ModelVariant>* region = find_region(region_name);
    if (region) {
        return find_consumer(region);
    }
    return nullptr;
}

template<class ModelVariant>
GeoLocation<ModelVariant>* Model<ModelVariant>::find_location(const std::string& name) const {
    auto it = std::find_if(other_locations.begin(), other_locations.end(),
                           [name](const std::unique_ptr<GeoLocation<ModelVariant>>& it) { return std::string(*it) == name; });
    if (it == other_locations.end()) {
        return nullptr;
    }
    return it->get();
}

INSTANTIATE_BASIC(Model);
}  // namespace acclimate<|MERGE_RESOLUTION|>--- conflicted
+++ resolved
@@ -103,13 +103,8 @@
 
 template<class ModelVariant>
 Region<ModelVariant>* Model<ModelVariant>::find_region(const std::string& name) const {
-<<<<<<< HEAD
-    auto it = std::find_if(regions.begin(), regions.end(), [name](const std::unique_ptr<Region<ModelVariant>>& it) { return std::string(*it) == name; });
+    auto it = std::find_if(regions.begin(), regions.end(), [name](const std::unique_ptr<Region<ModelVariant>>& it) { return it->id() == name; });
     if (it == regions.end()) {
-=======
-    auto it = std::find_if(regions_R.begin(), regions_R.end(), [name](const std::unique_ptr<Region<ModelVariant>>& it) { return it->id() == name; });
-    if (it == regions_R.end()) {
->>>>>>> 0891791b
         return nullptr;
     }
     return it->get();
@@ -117,13 +112,8 @@
 
 template<class ModelVariant>
 Sector<ModelVariant>* Model<ModelVariant>::find_sector(const std::string& name) const {
-<<<<<<< HEAD
-    auto it = std::find_if(sectors.begin(), sectors.end(), [name](const std::unique_ptr<Sector<ModelVariant>>& it) { return std::string(*it) == name; });
+    auto it = std::find_if(sectors.begin(), sectors.end(), [name](const std::unique_ptr<Sector<ModelVariant>>& it) { return it->id() == name; });
     if (it == sectors.end()) {
-=======
-    auto it = std::find_if(sectors_C.begin(), sectors_C.end(), [name](const std::unique_ptr<Sector<ModelVariant>>& it) { return it->id() == name; });
-    if (it == sectors_C.end()) {
->>>>>>> 0891791b
         return nullptr;
     }
     return it->get();
@@ -140,15 +130,9 @@
 
 template<class ModelVariant>
 Firm<ModelVariant>* Model<ModelVariant>::find_firm(Sector<ModelVariant>* sector, const std::string& region_name) const {
-<<<<<<< HEAD
     auto it = std::find_if(sector->firms.begin(), sector->firms.end(),
-                           [region_name](const Firm<ModelVariant>* it) { return std::string(*it->region) == region_name; });
+                           [region_name](const Firm<ModelVariant>* it) { return it->region->id() == region_name; });
     if (it == sector->firms.end()) {
-=======
-    auto it =
-        std::find_if(sector->firms_N.begin(), sector->firms_N.end(), [region_name](const Firm<ModelVariant>* it) { return it->region->id() == region_name; });
-    if (it == sector->firms_N.end()) {
->>>>>>> 0891791b
         return nullptr;
     }
     return *it;
@@ -176,7 +160,7 @@
 template<class ModelVariant>
 GeoLocation<ModelVariant>* Model<ModelVariant>::find_location(const std::string& name) const {
     auto it = std::find_if(other_locations.begin(), other_locations.end(),
-                           [name](const std::unique_ptr<GeoLocation<ModelVariant>>& it) { return std::string(*it) == name; });
+                           [name](const std::unique_ptr<GeoLocation<ModelVariant>>& it) { return it->id() == name; });
     if (it == other_locations.end()) {
         return nullptr;
     }
