--- conflicted
+++ resolved
@@ -66,16 +66,7 @@
     }
 }
 
-<<<<<<< HEAD
-=======
-template<class ModelVariant>
-BusinessConnection<ModelVariant>::~BusinessConnection() {
-    disconnect_from_geography();
-}
-#endif
-
 #ifdef VARIANT_DEMAND
->>>>>>> 420a503d
 template<>
 const Ratio& BusinessConnection<VariantDemand>::demand_fulfill_history() const {
     return demand_fulfill_history_;
