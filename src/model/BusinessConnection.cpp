--- conflicted
+++ resolved
@@ -19,13 +19,8 @@
 */
 
 #include "model/BusinessConnection.h"
-<<<<<<< HEAD
-#include "model/Firm.h"
-#include "model/Infrastructure.h"
-=======
 #include "model/EconomicAgent.h"
 #include "model/GeoRoute.h"
->>>>>>> a7f3f18c
 #include "model/Model.h"
 #include "model/Storage.h"
 #include "model/TransportChainLink.h"
@@ -39,28 +34,6 @@
 BusinessConnection<ModelVariant>::BusinessConnection(typename ModelVariant::PurchasingManagerType* buyer_p,
                                                      typename ModelVariant::SalesManagerType* seller_p,
                                                      const Flow& initial_flow_Z_star_p)
-<<<<<<< HEAD
-    : initial_flow_Z_star_(initial_flow_Z_star_p),
-      last_demand_request_D_(initial_flow_Z_star_p),
-      last_delivery_Z_(initial_flow_Z_star_p),
-      last_shipment_Z_(initial_flow_Z_star_p),
-      time_(buyer_p->model()->time()),
-      buyer(buyer_p),
-      seller(seller_p) {
-    seller_business_connections_lock.call([&]() { seller->business_connections.emplace_back(this); });
-    const Path<ModelVariant>& path = buyer->storage->economic_agent->region->find_path_to(seller->firm->region);
-    const TransportDelay transport_delay_tau = path.distance;
-    first_transport_link.reset(new TransportChainLink<ModelVariant>(this, transport_delay_tau, initial_flow_Z_star_p));
-    path.infrastructure->transport_chain_links.push_back(first_transport_link.get());
-}
-
-template<class ModelVariant>
-BusinessConnection<ModelVariant>::BusinessConnection(typename ModelVariant::PurchasingManagerType* buyer_p,
-                                                     typename ModelVariant::SalesManagerType* seller_p,
-                                                     const Flow& initial_flow_Z_star_p,
-                                                     const Path<ModelVariant>& path)
-=======
->>>>>>> a7f3f18c
     : buyer(buyer_p),
       demand_fulfill_history_(1.0),
       initial_flow_Z_star_(initial_flow_Z_star_p),
@@ -69,21 +42,7 @@
       seller(seller_p),
       transport_costs(0.0),
       last_shipment_Z_(initial_flow_Z_star_p),
-<<<<<<< HEAD
-      time_(model()->time()) {
-    seller_business_connections_lock.call([&]() { seller->business_connections.emplace_back(this); });
-    const TransportDelay transport_delay_tau = path.distance;
-    first_transport_link.reset(new TransportChainLink<ModelVariant>(this, transport_delay_tau, initial_flow_Z_star_p));
-    path.infrastructure->transport_chain_links.push_back(first_transport_link.get());
-}
-
-#ifdef TRANSPORT
-template<class ModelVariant>
-void BusinessConnection<ModelVariant>::disconnect_from_geography() {
-    const Path<ModelVariant>& path = buyer->storage->economic_agent->region->find_path_to(seller->firm->region);  // TBD buyer might be nullptr!
-    path.infrastructure->remove_transport_chain_link(first_transport_link.get());
-=======
-      time_(seller_p->firm->sector->model->time()) {
+      time_(seller_p->model()->time()) {
     if (seller->firm->sector->transport_type == Sector<ModelVariant>::TransportType::IMMEDIATE
         || buyer->storage->economic_agent->region == seller->firm->region) {
         first_transport_link.reset(new TransportChainLink<ModelVariant>(this, 0, initial_flow_Z_star_p, nullptr));
@@ -91,7 +50,7 @@
         const auto& route = seller->firm->region->find_path_to(buyer->storage->economic_agent->region, seller->firm->sector->transport_type);
         assert(route.path.size() > 0);
         TransportChainLink<ModelVariant>* link;
-        for (int i = 0; i < route.path.size(); ++i) {
+        for (std::size_t i = 0; i < route.path.size(); ++i) {
             GeoEntity<ModelVariant>* p = route.path[i];
             auto new_link = new TransportChainLink<ModelVariant>(this, p->delay, initial_flow_Z_star_p, p);
             if (i == 0) {
@@ -102,8 +61,8 @@
             link = new_link;
         }
     }
->>>>>>> a7f3f18c
-}
+}
+
 
 #ifdef VARIANT_DEMAND
 template<>
