/*
  Copyright (C) 2014-2017 Sven Willner <sven.willner@pik-potsdam.de>
                          Christian Otto <christian.otto@pik-potsdam.de>

  This file is part of Acclimate.

  Acclimate is free software: you can redistribute it and/or modify
  it under the terms of the GNU Affero General Public License as
  published by the Free Software Foundation, either version 3 of
  the License, or (at your option) any later version.

  Acclimate is distributed in the hope that it will be useful,
  but WITHOUT ANY WARRANTY; without even the implied warranty of
  MERCHANTABILITY or FITNESS FOR A PARTICULAR PURPOSE.  See the
  GNU Affero General Public License for more details.

  You should have received a copy of the GNU Affero General Public License
  along with Acclimate.  If not, see <http://www.gnu.org/licenses/>.
*/

#include "scenario/RasteredTimeData.h"

namespace acclimate {

template<typename T>
RasteredTimeData<T>::RasteredTimeData(const std::string& filename_p, const std::string& variable_name)
    : RasteredData<T>::RasteredData(filename_p), ExternalForcing::ExternalForcing(filename_p, variable_name) {
    read_boundaries(file.get());
<<<<<<< HEAD
    data.reset(new T[y_count * x_count]);
    time_variable = file->getVar("time");
    time_index_count = time_variable.getDim(0).getSize();
    time_index = 0;
}

template<typename T>
int RasteredTimeData<T>::next() {
    if (time_index >= time_index_count) {
        return -1;
    }
    variable.getVar({time_index, 0, 0}, {1, y_count, x_count}, data.get());
    unsigned int day;
    time_variable.getVar({time_index}, {1}, &day);
    time_index++;
    return day;
}

template<typename T>
const std::string RasteredTimeData<T>::calendar_str() const {
    try {
        std::string res;
        time_variable.getAtt("calendar").getValues(res);
        return res;
    } catch (netCDF::exceptions::NcException& e) {
        error("Could not read calendar attribute in " << filename << ": " << e.what());
    }
}

template<typename T>
const std::string RasteredTimeData<T>::time_units_str() const {
    try {
        std::string res;
        time_variable.getAtt("units").getValues(res);
        return res;
    } catch (netCDF::exceptions::NcException& e) {
        error("Could not read time units attribute in " << filename << ": " << e.what());
    }
=======
    data = new T[y_count * x_count];
}

template<typename T>
void RasteredTimeData<T>::read_data() {
    variable.getVar({time_index, 0, 0}, {1, y_count, x_count}, data);
>>>>>>> beb3e07a
}

template class RasteredTimeData<int>;
template class RasteredTimeData<FloatType>;
}  // namespace acclimate<|MERGE_RESOLUTION|>--- conflicted
+++ resolved
@@ -26,53 +26,12 @@
 RasteredTimeData<T>::RasteredTimeData(const std::string& filename_p, const std::string& variable_name)
     : RasteredData<T>::RasteredData(filename_p), ExternalForcing::ExternalForcing(filename_p, variable_name) {
     read_boundaries(file.get());
-<<<<<<< HEAD
     data.reset(new T[y_count * x_count]);
-    time_variable = file->getVar("time");
-    time_index_count = time_variable.getDim(0).getSize();
-    time_index = 0;
-}
-
-template<typename T>
-int RasteredTimeData<T>::next() {
-    if (time_index >= time_index_count) {
-        return -1;
-    }
-    variable.getVar({time_index, 0, 0}, {1, y_count, x_count}, data.get());
-    unsigned int day;
-    time_variable.getVar({time_index}, {1}, &day);
-    time_index++;
-    return day;
-}
-
-template<typename T>
-const std::string RasteredTimeData<T>::calendar_str() const {
-    try {
-        std::string res;
-        time_variable.getAtt("calendar").getValues(res);
-        return res;
-    } catch (netCDF::exceptions::NcException& e) {
-        error("Could not read calendar attribute in " << filename << ": " << e.what());
-    }
-}
-
-template<typename T>
-const std::string RasteredTimeData<T>::time_units_str() const {
-    try {
-        std::string res;
-        time_variable.getAtt("units").getValues(res);
-        return res;
-    } catch (netCDF::exceptions::NcException& e) {
-        error("Could not read time units attribute in " << filename << ": " << e.what());
-    }
-=======
-    data = new T[y_count * x_count];
 }
 
 template<typename T>
 void RasteredTimeData<T>::read_data() {
-    variable.getVar({time_index, 0, 0}, {1, y_count, x_count}, data);
->>>>>>> beb3e07a
+    variable.getVar({time_index, 0, 0}, {1, y_count, x_count}, data.get());
 }
 
 template class RasteredTimeData<int>;
