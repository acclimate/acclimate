--- conflicted
+++ resolved
@@ -19,30 +19,21 @@
 */
 
 #include "scenario/ExternalScenario.h"
-#include <cstddef>
-#include <cstdio>
-#include <cstdlib>
 #include <cstring>
-#include <sstream>
 #include "model/EconomicAgent.h"
 #include "model/Region.h"
 #include "model/Sector.h"
 #include "netcdf_headers.h"
-#include "run.h"
 #include "scenario/ExternalForcing.h"
-#include "settingsnode.h"
 #include "variants/ModelVariants.h"
 
 namespace acclimate {
 
 template<class ModelVariant>
-<<<<<<< HEAD
-ExternalScenario<ModelVariant>::ExternalScenario(const settings::SettingsNode& settings_p, Model<ModelVariant>* model_p)
-    : Scenario<ModelVariant>(settings_p, model_p) {}
-=======
-ExternalScenario<ModelVariant>::ExternalScenario(const settings::SettingsNode& settings_p, settings::SettingsNode scenario_node_p, const Model<ModelVariant>* model_p)
+ExternalScenario<ModelVariant>::ExternalScenario(const settings::SettingsNode& settings_p,
+                                                 settings::SettingsNode scenario_node_p,
+                                                 Model<ModelVariant>* const model_p)
     : Scenario<ModelVariant>(settings_p, scenario_node_p, model_p) {}
->>>>>>> a7f3f18c
 
 template<class ModelVariant>
 std::string ExternalScenario<ModelVariant>::fill_template(const std::string& in) const {
@@ -135,8 +126,7 @@
 
 template<class ModelVariant>
 Time ExternalScenario<ModelVariant>::start() {
-
-    if (model->stop_time() > Time(0.0)) {
+    if (model()->stop_time() > Time(0.0)) {
         stop_time_known = true;
     } else {
         stop_time_known = false;
@@ -166,7 +156,7 @@
         error("Empty forcing");
     }
 
-    return model->start_time();
+    return model()->start_time();
 }
 
 template<class ModelVariant>
@@ -179,11 +169,7 @@
 
 template<class ModelVariant>
 bool ExternalScenario<ModelVariant>::iterate() {
-<<<<<<< HEAD
-    if (stop_time_known && model()->time() > stop_time) {
-=======
-    if (stop_time_known && model->time() > model->stop_time()) {
->>>>>>> a7f3f18c
+    if (stop_time_known && model()->time() > model()->stop_time()) {
         return false;
     }
     if (is_first_timestep()) {
@@ -196,10 +182,7 @@
         next_time = Time(forcing->next_timestep() / time_step_width);
         if (next_time < 0) {
             if (!next_forcing_file() && !stop_time_known) {
-<<<<<<< HEAD
-                stop_time = model()->time();
-=======
->>>>>>> a7f3f18c
+                // TODO stop_time = model()->time();
                 stop_time_known = true;
             }
         } else {
