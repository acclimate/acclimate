--- conflicted
+++ resolved
@@ -26,8 +26,7 @@
 
 template<class ModelVariant>
 Flooding<ModelVariant>::Flooding(const settings::SettingsNode& settings_p, const Model<ModelVariant>* model_p)
-<<<<<<< HEAD
-    : RasteredScenario<ModelVariant>(settings_p, model_p) {
+    : RasteredScenario<ModelVariant, FloatType>(settings_p, model_p) {
     const auto& scenario_node = settings_p["scenario"];
     if (scenario_node.has("sectors")) {
         for (const auto& sector_node : scenario_node["sectors"].as_sequence()) {
@@ -42,15 +41,6 @@
 }
 
 template<class ModelVariant>
-void Flooding<ModelVariant>::set_forcing(Region<ModelVariant>* region, FloatType forcing_p) const {
-    for (auto& it : region->economic_agents) {
-        if (it->is_firm()) {
-            if (sectors.empty() || std::find(sectors.begin(), sectors.end(), it->as_firm()->sector->index()) != sectors.end())
-                it->as_firm()->forcing_lambda(1.0 - forcing_p);
-=======
-    : RasteredScenario<ModelVariant, FloatType>(settings_p, model_p) {}
-
-template<class ModelVariant>
 FloatType Flooding<ModelVariant>::new_region_forcing(Region<ModelVariant>* region) const {
     return 0.0;
 }
@@ -63,27 +53,20 @@
 template<class ModelVariant>
 void Flooding<ModelVariant>::set_region_forcing(Region<ModelVariant>* region, const FloatType& forcing, const FloatType& proxy_sum) const {
     for (auto& it : region->economic_agents) {
-        if (it->type == EconomicAgent<ModelVariant>::Type::FIRM) {
-            it->forcing(1.0 - forcing / proxy_sum);
->>>>>>> beb3e07a
+        if (it->is_firm()) {
+            if (sectors.empty() || std::find(sectors.begin(), sectors.end(), it->as_firm()->sector->index()) != sectors.end())
+                it->forcing(1.0 - forcing / proxy_sum);
         }
     }
 }
 
 template<class ModelVariant>
-<<<<<<< HEAD
-inline FloatType Flooding<ModelVariant>::get_affected_population_per_cell(FloatType x,
-                                                                          FloatType y,
-                                                                          FloatType population_p,
-                                                                          FloatType external_forcing) const {
-=======
 void Flooding<ModelVariant>::add_cell_forcing(const FloatType& x,
                                               const FloatType& y,
                                               const FloatType& proxy_value,
                                               const FloatType& cell_forcing,
                                               const Region<ModelVariant>* region,
                                               FloatType& region_forcing) const {
->>>>>>> beb3e07a
     UNUSED(x);
     UNUSED(y);
     region_forcing += cell_forcing * proxy_value;
