/*
  Copyright (C) 2014-2017 Sven Willner <sven.willner@pik-potsdam.de>
                          Christian Otto <christian.otto@pik-potsdam.de>

  This file is part of Acclimate.

  Acclimate is free software: you can redistribute it and/or modify
  it under the terms of the GNU Affero General Public License as
  published by the Free Software Foundation, either version 3 of
  the License, or (at your option) any later version.

  Acclimate is distributed in the hope that it will be useful,
  but WITHOUT ANY WARRANTY; without even the implied warranty of
  MERCHANTABILITY or FITNESS FOR A PARTICULAR PURPOSE.  See the
  GNU Affero General Public License for more details.

  You should have received a copy of the GNU Affero General Public License
  along with Acclimate.  If not, see <http://www.gnu.org/licenses/>.
*/

#include "scenario/RasteredScenario.h"
#include <cstddef>
#include "run.h"
#include "scenario/RasteredTimeData.h"
#include "settingsnode.h"
#include "variants/ModelVariants.h"

namespace acclimate {

template<class ModelVariant, class RegionForcingType>
<<<<<<< HEAD
RasteredScenario<ModelVariant, RegionForcingType>::RasteredScenario(const settings::SettingsNode& settings_p, Model<ModelVariant>* model_p)
    : ExternalScenario<ModelVariant>(settings_p, model_p) {}
=======
RasteredScenario<ModelVariant, RegionForcingType>::RasteredScenario(const settings::SettingsNode& settings_p, settings::SettingsNode scenario_node_p, const Model<ModelVariant>* model_p)
    : ExternalScenario<ModelVariant>(settings_p, scenario_node_p, model_p) {}
>>>>>>> a7f3f18c

template<class ModelVariant, class RegionForcingType>
ExternalForcing* RasteredScenario<ModelVariant, RegionForcingType>::read_forcing_file(const std::string& filename, const std::string& variable_name) {
    auto result = new RasteredTimeData<FloatType>(filename, variable_name);
    if (!result->is_compatible(*iso_raster)) {
        info("ISO raster size is " << (*iso_raster / *result) << " of forcing");
        error("Forcing and ISO raster not compatible in raster resolution");
    }
    info("Proxy size is " << (*proxy / *result) << " of forcing");
    return result;
}

template<class ModelVariant, class RegionForcingType>
void RasteredScenario<ModelVariant, RegionForcingType>::internal_start() {
    const settings::SettingsNode& iso_node = scenario_node["isoraster"];
    // open iso raster
    {
        const std::string& variable = iso_node["variable"].as<std::string>("iso");
        const std::string& filename = iso_node["file"].as<std::string>();
        iso_raster.reset(new RasteredData<int>(filename, variable));
        std::unique_ptr<netCDF::NcFile> file(new netCDF::NcFile(filename, netCDF::NcFile::read));
        const std::string& index_name = iso_node["index"].as<std::string>("index");
        netCDF::NcVar index_var = file->getVar(index_name);
        if (index_var.isNull()) {
            error("Cannot find variable '" << index_name << "' in '" << filename << "'");
        }
        const std::size_t index_size = index_var.getDims()[0].getSize();
        region_forcings.reserve(index_size);
        std::vector<const char*> index_val(index_size);
        index_var.getVar(&index_val[0]);
        for (const auto& r : index_val) {
            const auto region = model()->find_region(r);
            region_forcings.emplace_back(RegionInfo{
                region,                     // region
                0,                          // proxy_sum
                new_region_forcing(region)  // forcing
            });
        }
    }
    const settings::SettingsNode& proxy_node = scenario_node["proxy"];
    // open proxy data
    {
        const std::string& variable = proxy_node["variable"].as<std::string>();
        const std::string& filename = proxy_node["file"].as<std::string>();
        proxy.reset(new RasteredData<FloatType>(filename, variable));
    }

    info("Proxy size is " << (*proxy / *iso_raster) << " of ISO raster");
}

template<class ModelVariant, class RegionForcingType>
void RasteredScenario<ModelVariant, RegionForcingType>::iterate_first_timestep() {
    FloatType total_proxy_sum = 0.0;
    FloatType total_proxy_sum_all = 0.0;
    for (const auto& x : iso_raster->x) {
        for (const auto& y : iso_raster->y) {
            const FloatType proxy_value = proxy->read(x, y);
            if (proxy_value > 0) {
                total_proxy_sum_all += proxy_value;
                const int i = iso_raster->read(x, y);
                if (i >= 0) {
                    region_forcings[i].proxy_sum += proxy_value;
                    total_proxy_sum += proxy_value;
                }
            }
        }
    }
#ifdef DEBUG
    for (auto& r : region_forcings) {
        if (r.region) {
            info(r.region->id() << ": proxy sum: " << r.proxy_sum);
        }
    }
    info("Total proxy sum: " << total_proxy_sum << " (" << total_proxy_sum_all << ")");
#endif
}

template<class ModelVariant, class RegionForcingType>
void RasteredScenario<ModelVariant, RegionForcingType>::read_forcings() {
    total_current_proxy_sum_ = 0.0;
    auto forcing_l = static_cast<RasteredTimeData<FloatType>*>(forcing.get());
    FloatType sub_cnt = *proxy / *forcing_l;
    for (const auto& x : forcing_l->x) {
        for (const auto& y : forcing_l->y) {
            const FloatType proxy_value = proxy->read(x, y);
            if (proxy_value > 0) {
                const int i = iso_raster->read(x, y);
                if (i >= 0) {
                    const FloatType forcing_v = forcing_l->read(x, y);
                    if (!std::isnan(forcing_v)) {
                        RegionInfo& region_info = region_forcings[i];
                        if (region_info.region) {
                            add_cell_forcing(x, y, proxy_value / sub_cnt / sub_cnt, forcing_v, region_info.region, region_info.forcing);
                        }
                    }
                }
            }
        }
    }
}

template<class ModelVariant, class RegionForcingType>
void RasteredScenario<ModelVariant, RegionForcingType>::internal_iterate_start() {
    for (auto& r : region_forcings) {
        if (r.region) {
            reset_forcing(r.region, r.forcing);
        }
    }
}

template<class ModelVariant, class RegionForcingType>
bool RasteredScenario<ModelVariant, RegionForcingType>::internal_iterate_end() {
    for (auto& r : region_forcings) {
        if (r.region && r.proxy_sum > 0) {
            set_region_forcing(r.region, r.forcing, r.proxy_sum);
        }
    }
    return true;
}

#ifdef VARIANT_BASIC
template class RasteredScenario<VariantBasic, FloatType>;
template class RasteredScenario<VariantBasic, std::vector<FloatType>>;
#endif
#ifdef VARIANT_DEMAND
template class RasteredScenario<VariantDemand, FloatType>;
template class RasteredScenario<VariantDemand, std::vector<FloatType>>;
#endif
#ifdef VARIANT_PRICES
template class RasteredScenario<VariantPrices, FloatType>;
template class RasteredScenario<VariantPrices, std::vector<FloatType>>;
#endif
}  // namespace acclimate<|MERGE_RESOLUTION|>--- conflicted
+++ resolved
@@ -28,13 +28,10 @@
 namespace acclimate {
 
 template<class ModelVariant, class RegionForcingType>
-<<<<<<< HEAD
-RasteredScenario<ModelVariant, RegionForcingType>::RasteredScenario(const settings::SettingsNode& settings_p, Model<ModelVariant>* model_p)
-    : ExternalScenario<ModelVariant>(settings_p, model_p) {}
-=======
-RasteredScenario<ModelVariant, RegionForcingType>::RasteredScenario(const settings::SettingsNode& settings_p, settings::SettingsNode scenario_node_p, const Model<ModelVariant>* model_p)
+RasteredScenario<ModelVariant, RegionForcingType>::RasteredScenario(const settings::SettingsNode& settings_p,
+                                                                    settings::SettingsNode scenario_node_p,
+                                                                    Model<ModelVariant>* const model_p)
     : ExternalScenario<ModelVariant>(settings_p, scenario_node_p, model_p) {}
->>>>>>> a7f3f18c
 
 template<class ModelVariant, class RegionForcingType>
 ExternalForcing* RasteredScenario<ModelVariant, RegionForcingType>::read_forcing_file(const std::string& filename, const std::string& variable_name) {
@@ -50,6 +47,7 @@
 template<class ModelVariant, class RegionForcingType>
 void RasteredScenario<ModelVariant, RegionForcingType>::internal_start() {
     const settings::SettingsNode& iso_node = scenario_node["isoraster"];
+
     // open iso raster
     {
         const std::string& variable = iso_node["variable"].as<std::string>("iso");
@@ -74,6 +72,7 @@
             });
         }
     }
+
     const settings::SettingsNode& proxy_node = scenario_node["proxy"];
     // open proxy data
     {
