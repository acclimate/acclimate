/*
  Copyright (C) 2014-2017 Sven Willner <sven.willner@pik-potsdam.de>
                          Christian Otto <christian.otto@pik-potsdam.de>

  This file is part of Acclimate.

  Acclimate is free software: you can redistribute it and/or modify
  it under the terms of the GNU Affero General Public License as
  published by the Free Software Foundation, either version 3 of
  the License, or (at your option) any later version.

  Acclimate is distributed in the hope that it will be useful,
  but WITHOUT ANY WARRANTY; without even the implied warranty of
  MERCHANTABILITY or FITNESS FOR A PARTICULAR PURPOSE.  See the
  GNU Affero General Public License for more details.

  You should have received a copy of the GNU Affero General Public License
  along with Acclimate.  If not, see <http://www.gnu.org/licenses/>.
*/

#include "scenario/RasteredScenario.h"
#include <sstream>
#include "scenario/ExternalForcing.h"
#include "scenario/RasteredTimeData.h"
#include "variants/ModelVariants.h"

namespace acclimate {

template<class ModelVariant, class RegionForcingType>
RasteredScenario<ModelVariant, RegionForcingType>::RasteredScenario(const settings::SettingsNode& settings_p, const Model<ModelVariant>* model_p)
    : ExternalScenario<ModelVariant>(settings_p, model_p) {}

template<class ModelVariant, class RegionForcingType>
ExternalForcing* RasteredScenario<ModelVariant, RegionForcingType>::read_forcing_file(const std::string& filename, const std::string& variable_name) {
    auto result = new RasteredTimeData<FloatType>(filename, variable_name);
    if (!result->is_compatible(*iso_raster)) {
        info("ISO raster size is " << (*iso_raster / *result) << " of forcing");
        error("Forcing and ISO raster not compatible in raster resolution");
    }
    info("Proxy size is " << (*proxy / *result) << " of forcing");
    return result;
}

template<class ModelVariant, class RegionForcingType>
void RasteredScenario<ModelVariant, RegionForcingType>::internal_start() {
    const settings::SettingsNode& scenario_node = settings["scenario"];

    // open iso raster
    {
        const std::string& variable = scenario_node["isoraster"]["variable"].as<std::string>("iso");
        const std::string& filename = scenario_node["isoraster"]["file"].as<std::string>();
        iso_raster.reset(new RasteredData<int>(filename, variable));
        std::unique_ptr<netCDF::NcFile> file(new netCDF::NcFile(filename, netCDF::NcFile::read));
        const std::string& index_name = scenario_node["isoraster"]["index"].as<std::string>("index");
        netCDF::NcVar index_var = file->getVar(index_name);
        if (index_var.isNull()) {
            error("Cannot find variable '" << index_name << "' in '" << filename << "'");
        }
        const std::size_t index_size = index_var.getDims()[0].getSize();
        region_forcings.reserve(index_size);
        std::vector<const char*> index_val(index_size);
        index_var.getVar(&index_val[0]);
        for (const auto& r : index_val) {
            const auto region = model->find_region(r);
            region_forcings.emplace_back(RegionInfo{
                region,                     // region
                0,                          // proxy_sum
                new_region_forcing(region)  // forcing
            });
        }
    }

    // open proxy data
    {
        const std::string& variable = scenario_node["proxy"]["variable"].as<std::string>();
        const std::string& filename = scenario_node["proxy"]["file"].as<std::string>();
        proxy.reset(new RasteredData<FloatType>(filename, variable));
    }

    info("Proxy size is " << (*proxy / *iso_raster) << " of ISO raster");
}

template<class ModelVariant, class RegionForcingType>
void RasteredScenario<ModelVariant, RegionForcingType>::iterate_first_timestep() {
    FloatType total_proxy_sum = 0.0;
    FloatType total_proxy_sum_all = 0.0;
    for (const auto& x : iso_raster->x) {
        for (const auto& y : iso_raster->y) {
            const FloatType proxy_value = proxy->read(x, y);
            if (proxy_value > 0) {
                total_proxy_sum_all += proxy_value;
                const int i = iso_raster->read(x, y);
                if (i >= 0) {
                    region_forcings[i].proxy_sum += proxy_value;
                    total_proxy_sum += proxy_value;
                }
            }
        }
    }
#ifdef DEBUG
<<<<<<< HEAD
        for (auto& r : region_forcings) {
            if (r.region) {
                info(r.region->id() << ": population: " << r.population);
            }
=======
    for (auto& r : region_forcings) {
        if (r.region) {
            info(std::string(*r.region) << ": proxy sum: " << r.proxy_sum);
>>>>>>> beb3e07a
        }
    }
    info("Total proxy sum: " << total_proxy_sum << " (" << total_proxy_sum_all << ")");
#endif
}

template<class ModelVariant, class RegionForcingType>
void RasteredScenario<ModelVariant, RegionForcingType>::read_forcings() {
    total_current_proxy_sum_ = 0.0;
    auto forcing_l = static_cast<RasteredTimeData<FloatType>*>(forcing.get());
    FloatType sub_cnt = *proxy / *forcing_l;
    for (const auto& x : forcing_l->x) {
        for (const auto& y : forcing_l->y) {
            const FloatType proxy_value = proxy->read(x, y);
            if (proxy_value > 0) {
                const int i = iso_raster->read(x, y);
                if (i >= 0) {
                    const FloatType forcing_v = forcing_l->read(x, y);
                    if (!std::isnan(forcing_v)) {
                        RegionInfo& region_info = region_forcings[i];
                        if (region_info.region) {
                            add_cell_forcing(x, y, proxy_value / sub_cnt / sub_cnt, forcing_v, region_info.region, region_info.forcing);
                        }
                    }
                }
            }
        }
    }
}

template<class ModelVariant, class RegionForcingType>
void RasteredScenario<ModelVariant, RegionForcingType>::internal_iterate_start() {
    for (auto& r : region_forcings) {
        if (r.region) {
            reset_forcing(r.region, r.forcing);
        }
    }
}

template<class ModelVariant, class RegionForcingType>
bool RasteredScenario<ModelVariant, RegionForcingType>::internal_iterate_end() {
    for (auto& r : region_forcings) {
        if (r.region && r.proxy_sum > 0) {
            set_region_forcing(r.region, r.forcing, r.proxy_sum);
        }
    }
    return true;
}

template class RasteredScenario<VariantBasic, FloatType>;
template class RasteredScenario<VariantDemand, FloatType>;
template class RasteredScenario<VariantPrices, FloatType>;
template class RasteredScenario<VariantBasic, std::vector<FloatType>>;
template class RasteredScenario<VariantDemand, std::vector<FloatType>>;
template class RasteredScenario<VariantPrices, std::vector<FloatType>>;
}  // namespace acclimate<|MERGE_RESOLUTION|>--- conflicted
+++ resolved
@@ -20,6 +20,7 @@
 
 #include "scenario/RasteredScenario.h"
 #include <sstream>
+
 #include "scenario/ExternalForcing.h"
 #include "scenario/RasteredTimeData.h"
 #include "variants/ModelVariants.h"
@@ -44,6 +45,7 @@
 template<class ModelVariant, class RegionForcingType>
 void RasteredScenario<ModelVariant, RegionForcingType>::internal_start() {
     const settings::SettingsNode& scenario_node = settings["scenario"];
+
 
     // open iso raster
     {
@@ -98,16 +100,10 @@
         }
     }
 #ifdef DEBUG
-<<<<<<< HEAD
         for (auto& r : region_forcings) {
             if (r.region) {
-                info(r.region->id() << ": population: " << r.population);
+                info(r.region->id() << ": proxy sum: " << r.proxy_sum);
             }
-=======
-    for (auto& r : region_forcings) {
-        if (r.region) {
-            info(std::string(*r.region) << ": proxy sum: " << r.proxy_sum);
->>>>>>> beb3e07a
         }
     }
     info("Total proxy sum: " << total_proxy_sum << " (" << total_proxy_sum_all << ")");
