/*
  Copyright (C) 2014-2017 Sven Willner <sven.willner@pik-potsdam.de>
                          Christian Otto <christian.otto@pik-potsdam.de>

  This file is part of Acclimate.

  Acclimate is free software: you can redistribute it and/or modify
  it under the terms of the GNU Affero General Public License as
  published by the Free Software Foundation, either version 3 of
  the License, or (at your option) any later version.

  Acclimate is distributed in the hope that it will be useful,
  but WITHOUT ANY WARRANTY; without even the implied warranty of
  MERCHANTABILITY or FITNESS FOR A PARTICULAR PURPOSE.  See the
  GNU Affero General Public License for more details.

  You should have received a copy of the GNU Affero General Public License
  along with Acclimate.  If not, see <http://www.gnu.org/licenses/>.
*/

#include "scenario/RasteredScenario.h"
<<<<<<< HEAD
=======

>>>>>>> fcd1c142
#include <sstream>

#include "scenario/ExternalForcing.h"
#include "scenario/RasteredTimeData.h"
#include "variants/ModelVariants.h"

namespace acclimate {

<<<<<<< HEAD
template<class ModelVariant, class RegionForcingType>
RasteredScenario<ModelVariant, RegionForcingType>::RasteredScenario(const settings::SettingsNode& settings_p, const Model<ModelVariant>* model_p)
    : ExternalScenario<ModelVariant>(settings_p, model_p) {}

template<class ModelVariant, class RegionForcingType>
ExternalForcing* RasteredScenario<ModelVariant, RegionForcingType>::read_forcing_file(const std::string& filename, const std::string& variable_name) {
=======
template<class ModelVariant>
RasteredScenario<ModelVariant>::RasteredScenario(const settings::SettingsNode& settings_p, const Model<ModelVariant>* model_p)
    : ExternalScenario<ModelVariant>(settings_p, model_p) {}

template<class ModelVariant>
ExternalForcing* RasteredScenario<ModelVariant>::read_forcing_file(const std::string& filename, const std::string& variable_name) {
>>>>>>> fcd1c142
    auto result = new RasteredTimeData<FloatType>(filename, variable_name);
    if (!result->is_compatible(*iso_raster)) {
        info("ISO raster size is " << (*iso_raster / *result) << " of forcing");
        error("Forcing and ISO raster not compatible in raster resolution");
    }
<<<<<<< HEAD
    info("Proxy size is " << (*proxy / *result) << " of forcing");
    return result;
}

template<class ModelVariant, class RegionForcingType>
void RasteredScenario<ModelVariant, RegionForcingType>::internal_start() {
    const settings::SettingsNode& scenario_node = settings["scenario"];


=======
    info("Population size is " << (*population / *result) << " of forcing");
    return result;
}

template<class ModelVariant>
void RasteredScenario<ModelVariant>::internal_start() {
    const settings::SettingsNode& scenario_node = settings["scenario"];

>>>>>>> fcd1c142
    // open iso raster
    {
        const std::string& variable = scenario_node["isoraster"]["variable"].as<std::string>("iso");
        const std::string& filename = scenario_node["isoraster"]["file"].as<std::string>();
        iso_raster.reset(new RasteredData<int>(filename, variable));
        std::unique_ptr<netCDF::NcFile> file(new netCDF::NcFile(filename, netCDF::NcFile::read));
        const std::string& index_name = scenario_node["isoraster"]["index"].as<std::string>("index");
        netCDF::NcVar index_var = file->getVar(index_name);
        if (index_var.isNull()) {
            error("Cannot find variable '" << index_name << "' in '" << filename << "'");
        }
        const std::size_t index_size = index_var.getDims()[0].getSize();
        region_forcings.reserve(index_size);
        std::vector<const char*> index_val(index_size);
        index_var.getVar(&index_val[0]);
        for (const auto& r : index_val) {
            const auto region = model->find_region(r);
            region_forcings.emplace_back(RegionInfo{
                region,                     // region
                0,                          // proxy_sum
                new_region_forcing(region)  // forcing
            });
        }
    }

    // open proxy data
    {
<<<<<<< HEAD
        const std::string& variable = scenario_node["proxy"]["variable"].as<std::string>();
        const std::string& filename = scenario_node["proxy"]["file"].as<std::string>();
        proxy.reset(new RasteredData<FloatType>(filename, variable));
    }

    info("Proxy size is " << (*proxy / *iso_raster) << " of ISO raster");
}

template<class ModelVariant, class RegionForcingType>
void RasteredScenario<ModelVariant, RegionForcingType>::iterate_first_timestep() {
    FloatType total_proxy_sum = 0.0;
    FloatType total_proxy_sum_all = 0.0;
    for (const auto& x : iso_raster->x) {
        for (const auto& y : iso_raster->y) {
            const FloatType proxy_value = proxy->read(x, y);
            if (proxy_value > 0) {
                total_proxy_sum_all += proxy_value;
                const int i = iso_raster->read(x, y);
                if (i >= 0) {
                    region_forcings[i].proxy_sum += proxy_value;
                    total_proxy_sum += proxy_value;
=======
        const std::string& variable = scenario_node["population"]["variable"].as<std::string>("population");
        const std::string& filename = scenario_node["population"]["file"].as<std::string>();
        population.reset(new RasteredData<FloatType>(filename, variable));
    }

    info("Population size is " << (*population / *iso_raster) << " of ISO raster");
}

template<class ModelVariant>
void RasteredScenario<ModelVariant>::iterate_first_timestep() {
    FloatType total_population = 0.0;
    FloatType total_population_all = 0.0;
    for (const auto& x : iso_raster->x) {
        for (const auto& y : iso_raster->y) {
            int i = iso_raster->read(x, y);
            FloatType population_v = population->read(x, y);
            if (population_v > 0) {
                total_population_all += population_v;
                if (i >= 0) {
                    region_forcings[i].population += population_v;
                    if (region_forcings[i].region) {
                        total_population += population_v;
                    }
>>>>>>> fcd1c142
                }
            }
        }
    }
#ifdef DEBUG
<<<<<<< HEAD
        for (auto& r : region_forcings) {
            if (r.region) {
                info(r.region->id() << ": proxy sum: " << r.proxy_sum);
            }
        }
    }
    info("Total proxy sum: " << total_proxy_sum << " (" << total_proxy_sum_all << ")");
#endif
}

template<class ModelVariant, class RegionForcingType>
void RasteredScenario<ModelVariant, RegionForcingType>::read_forcings() {
    total_current_proxy_sum_ = 0.0;
    auto forcing_l = static_cast<RasteredTimeData<FloatType>*>(forcing.get());
    FloatType sub_cnt = *proxy / *forcing_l;
    for (const auto& x : forcing_l->x) {
        for (const auto& y : forcing_l->y) {
            const FloatType proxy_value = proxy->read(x, y);
            if (proxy_value > 0) {
                const int i = iso_raster->read(x, y);
                if (i >= 0) {
                    const FloatType forcing_v = forcing_l->read(x, y);
                    if (!std::isnan(forcing_v)) {
                        RegionInfo& region_info = region_forcings[i];
                        if (region_info.region) {
                            add_cell_forcing(x, y, proxy_value / sub_cnt / sub_cnt, forcing_v, region_info.region, region_info.forcing);
                        }
                    }
                }
            }
        }
    }
}

template<class ModelVariant, class RegionForcingType>
void RasteredScenario<ModelVariant, RegionForcingType>::internal_iterate_start() {
    for (auto& r : region_forcings) {
        if (r.region) {
            reset_forcing(r.region, r.forcing);
        }
    }
}

template<class ModelVariant, class RegionForcingType>
bool RasteredScenario<ModelVariant, RegionForcingType>::internal_iterate_end() {
    for (auto& r : region_forcings) {
        if (r.region && r.proxy_sum > 0) {
            set_region_forcing(r.region, r.forcing, r.proxy_sum);
=======
    for (auto& r : region_forcings) {
        if (r.region) {
            info(std::string(*r.region) << ": population: " << r.population);
        }
    }
    info("Total population: " << total_population << " (" << total_population_all << ")");
#endif
}

template<class ModelVariant>
void RasteredScenario<ModelVariant>::read_forcings() {
    auto forcing_l = static_cast<RasteredTimeData<FloatType>*>(forcing.get());
    FloatType sub_cnt = *population / *forcing_l;
    for (const auto& x : forcing_l->x) {
        for (const auto& y : forcing_l->y) {
            FloatType forcing_v = forcing_l->read(x, y);
            if (forcing_v > 0) {
                int i = iso_raster->read(x, y);
                if (i >= 0) {
                    FloatType population_v = population->read(x, y);
                    if (population_v > 0) {
                        FloatType affected_people = get_affected_population_per_cell(x, y, population_v / sub_cnt / sub_cnt, forcing_v);
                        region_forcings[i].forcing += affected_people;
                    }
                }
            }
        }
    }
}

template<class ModelVariant>
bool RasteredScenario<ModelVariant>::internal_iterate() {
    people_affected_ = 0.0;
    for (auto& r : region_forcings) {
        if (r.population > 0 && r.region) {
            set_forcing(r.region, r.forcing / r.population);
            r.people_affected = r.forcing;
            people_affected_ += r.people_affected;
            r.forcing = 0.0;
>>>>>>> fcd1c142
        }
    }
    return true;
}

template class RasteredScenario<VariantBasic, FloatType>;
template class RasteredScenario<VariantDemand, FloatType>;
template class RasteredScenario<VariantPrices, FloatType>;
template class RasteredScenario<VariantBasic, std::vector<FloatType>>;
template class RasteredScenario<VariantDemand, std::vector<FloatType>>;
template class RasteredScenario<VariantPrices, std::vector<FloatType>>;
}  // namespace acclimate<|MERGE_RESOLUTION|>--- conflicted
+++ resolved
@@ -19,10 +19,6 @@
 */
 
 #include "scenario/RasteredScenario.h"
-<<<<<<< HEAD
-=======
-
->>>>>>> fcd1c142
 #include <sstream>
 
 #include "scenario/ExternalForcing.h"
@@ -31,27 +27,17 @@
 
 namespace acclimate {
 
-<<<<<<< HEAD
 template<class ModelVariant, class RegionForcingType>
 RasteredScenario<ModelVariant, RegionForcingType>::RasteredScenario(const settings::SettingsNode& settings_p, const Model<ModelVariant>* model_p)
     : ExternalScenario<ModelVariant>(settings_p, model_p) {}
 
 template<class ModelVariant, class RegionForcingType>
 ExternalForcing* RasteredScenario<ModelVariant, RegionForcingType>::read_forcing_file(const std::string& filename, const std::string& variable_name) {
-=======
-template<class ModelVariant>
-RasteredScenario<ModelVariant>::RasteredScenario(const settings::SettingsNode& settings_p, const Model<ModelVariant>* model_p)
-    : ExternalScenario<ModelVariant>(settings_p, model_p) {}
-
-template<class ModelVariant>
-ExternalForcing* RasteredScenario<ModelVariant>::read_forcing_file(const std::string& filename, const std::string& variable_name) {
->>>>>>> fcd1c142
     auto result = new RasteredTimeData<FloatType>(filename, variable_name);
     if (!result->is_compatible(*iso_raster)) {
         info("ISO raster size is " << (*iso_raster / *result) << " of forcing");
         error("Forcing and ISO raster not compatible in raster resolution");
     }
-<<<<<<< HEAD
     info("Proxy size is " << (*proxy / *result) << " of forcing");
     return result;
 }
@@ -61,16 +47,6 @@
     const settings::SettingsNode& scenario_node = settings["scenario"];
 
 
-=======
-    info("Population size is " << (*population / *result) << " of forcing");
-    return result;
-}
-
-template<class ModelVariant>
-void RasteredScenario<ModelVariant>::internal_start() {
-    const settings::SettingsNode& scenario_node = settings["scenario"];
-
->>>>>>> fcd1c142
     // open iso raster
     {
         const std::string& variable = scenario_node["isoraster"]["variable"].as<std::string>("iso");
@@ -98,7 +74,6 @@
 
     // open proxy data
     {
-<<<<<<< HEAD
         const std::string& variable = scenario_node["proxy"]["variable"].as<std::string>();
         const std::string& filename = scenario_node["proxy"]["file"].as<std::string>();
         proxy.reset(new RasteredData<FloatType>(filename, variable));
@@ -120,37 +95,11 @@
                 if (i >= 0) {
                     region_forcings[i].proxy_sum += proxy_value;
                     total_proxy_sum += proxy_value;
-=======
-        const std::string& variable = scenario_node["population"]["variable"].as<std::string>("population");
-        const std::string& filename = scenario_node["population"]["file"].as<std::string>();
-        population.reset(new RasteredData<FloatType>(filename, variable));
-    }
-
-    info("Population size is " << (*population / *iso_raster) << " of ISO raster");
-}
-
-template<class ModelVariant>
-void RasteredScenario<ModelVariant>::iterate_first_timestep() {
-    FloatType total_population = 0.0;
-    FloatType total_population_all = 0.0;
-    for (const auto& x : iso_raster->x) {
-        for (const auto& y : iso_raster->y) {
-            int i = iso_raster->read(x, y);
-            FloatType population_v = population->read(x, y);
-            if (population_v > 0) {
-                total_population_all += population_v;
-                if (i >= 0) {
-                    region_forcings[i].population += population_v;
-                    if (region_forcings[i].region) {
-                        total_population += population_v;
-                    }
->>>>>>> fcd1c142
                 }
             }
         }
     }
 #ifdef DEBUG
-<<<<<<< HEAD
         for (auto& r : region_forcings) {
             if (r.region) {
                 info(r.region->id() << ": proxy sum: " << r.proxy_sum);
@@ -199,56 +148,21 @@
     for (auto& r : region_forcings) {
         if (r.region && r.proxy_sum > 0) {
             set_region_forcing(r.region, r.forcing, r.proxy_sum);
-=======
-    for (auto& r : region_forcings) {
-        if (r.region) {
-            info(std::string(*r.region) << ": population: " << r.population);
-        }
-    }
-    info("Total population: " << total_population << " (" << total_population_all << ")");
-#endif
-}
-
-template<class ModelVariant>
-void RasteredScenario<ModelVariant>::read_forcings() {
-    auto forcing_l = static_cast<RasteredTimeData<FloatType>*>(forcing.get());
-    FloatType sub_cnt = *population / *forcing_l;
-    for (const auto& x : forcing_l->x) {
-        for (const auto& y : forcing_l->y) {
-            FloatType forcing_v = forcing_l->read(x, y);
-            if (forcing_v > 0) {
-                int i = iso_raster->read(x, y);
-                if (i >= 0) {
-                    FloatType population_v = population->read(x, y);
-                    if (population_v > 0) {
-                        FloatType affected_people = get_affected_population_per_cell(x, y, population_v / sub_cnt / sub_cnt, forcing_v);
-                        region_forcings[i].forcing += affected_people;
-                    }
-                }
-            }
-        }
-    }
-}
-
-template<class ModelVariant>
-bool RasteredScenario<ModelVariant>::internal_iterate() {
-    people_affected_ = 0.0;
-    for (auto& r : region_forcings) {
-        if (r.population > 0 && r.region) {
-            set_forcing(r.region, r.forcing / r.population);
-            r.people_affected = r.forcing;
-            people_affected_ += r.people_affected;
-            r.forcing = 0.0;
->>>>>>> fcd1c142
         }
     }
     return true;
 }
 
+#ifdef VARIANT_BASIC
 template class RasteredScenario<VariantBasic, FloatType>;
+template class RasteredScenario<VariantBasic, std::vector<FloatType>>;
+#endif
+#ifdef VARIANT_DEMAND
 template class RasteredScenario<VariantDemand, FloatType>;
+template class RasteredScenario<VariantDemand, std::vector<FloatType>>;
+#endif
+#ifdef VARIANT_PRICES
 template class RasteredScenario<VariantPrices, FloatType>;
-template class RasteredScenario<VariantBasic, std::vector<FloatType>>;
-template class RasteredScenario<VariantDemand, std::vector<FloatType>>;
 template class RasteredScenario<VariantPrices, std::vector<FloatType>>;
+#endif
 }  // namespace acclimate