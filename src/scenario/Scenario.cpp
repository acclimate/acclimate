/*
  Copyright (C) 2014-2017 Sven Willner <sven.willner@pik-potsdam.de>
                          Christian Otto <christian.otto@pik-potsdam.de>

  This file is part of Acclimate.

  Acclimate is free software: you can redistribute it and/or modify
  it under the terms of the GNU Affero General Public License as
  published by the Free Software Foundation, either version 3 of
  the License, or (at your option) any later version.

  Acclimate is distributed in the hope that it will be useful,
  but WITHOUT ANY WARRANTY; without even the implied warranty of
  MERCHANTABILITY or FITNESS FOR A PARTICULAR PURPOSE.  See the
  GNU Affero General Public License for more details.

  You should have received a copy of the GNU Affero General Public License
  along with Acclimate.  If not, see <http://www.gnu.org/licenses/>.
*/

#include "scenario/Scenario.h"
#include <random>
#include <utility>
#include "model/EconomicAgent.h"
#include "model/Region.h"
#include "model/Sector.h"
#include "run.h"
#include "settingsnode.h"
#include "variants/ModelVariants.h"

namespace acclimate {

template<class ModelVariant>
<<<<<<< HEAD
Scenario<ModelVariant>::Scenario(const settings::SettingsNode& settings_p, Model<ModelVariant>* model_p) : model_m(model_p), settings(settings_p) {
    std::srand(0);
=======
Scenario<ModelVariant>::Scenario(const settings::SettingsNode& settings_p, settings::SettingsNode scenario_node_p, const Model<ModelVariant>* model_p) : model(model_p), scenario_node(scenario_node_p), settings(settings_p) {
    srand(0);
>>>>>>> a7f3f18c
}



template<class ModelVariant>
void Scenario<ModelVariant>::set_firm_property(Firm<ModelVariant>* firm, const settings::SettingsNode& node, const bool reset) {
    for (const auto& it_map : node.as_map()) {
        const std::string& name = it_map.first;
        const settings::SettingsNode& it = it_map.second;
        if (name == "remaining_capacity") {
            firm->forcing(reset ? 1.0 : it.as<Forcing>() / firm->capacity_manager->possible_overcapacity_ratio_beta);
        } else if (name == "forcing") {
            firm->forcing(reset ? Forcing(1.0) : it.as<Forcing>());
        }
    }
}

template<class ModelVariant>
void Scenario<ModelVariant>::set_consumer_property(Consumer<ModelVariant>* consumer, const settings::SettingsNode& node, const bool reset) {
    for (const auto& it_map : node.as_map()) {
        const std::string& name = it_map.first;
        const settings::SettingsNode& it = it_map.second;
        if (name == "remaining_consumption_rate") {
            consumer->forcing(reset ? Forcing(1.0) : it.as<Forcing>());
        }
    }
}

template<class ModelVariant>
void Scenario<ModelVariant>::set_location_property(GeoLocation<ModelVariant>* location, const settings::SettingsNode& node, const bool reset) {
    for (const auto& it_map : node.as_map()) {
        const std::string& name = it_map.first;
        const settings::SettingsNode& it = it_map.second;
        if (name == "passage") {
            location->set_forcing_nu(reset ? -1. : it.as<Forcing>());
        }
    }
}

template<class ModelVariant>
void Scenario<ModelVariant>::apply_target(const settings::SettingsNode& node, const bool reset) {
    for (const auto& targets : node.as_sequence()) {
        for (const auto& target : targets.as_map()) {
            const std::string& type = target.first;
            const settings::SettingsNode& it = target.second;
            if (type == "firm") {
                if (it.has("sector")) {
                    if (it.has("region")) {
                        Firm<ModelVariant>* firm = model()->find_firm(it["sector"].template as<std::string>(), it["region"].template as<std::string>());
                        if (firm) {
                            set_firm_property(firm, it, reset);
                        } else {
                            error("Firm " << it["sector"].template as<std::string>() << ":" << it["region"].template as<std::string>() << " not found");
                        }
                    } else {
                        Sector<ModelVariant>* sector = model()->find_sector(it["sector"].template as<std::string>());
                        if (sector) {
                            for (auto& p : sector->firms) {
                                set_firm_property(p, it, reset);
                            }
                        } else {
                            error("Sector " << it["sector"].template as<std::string>() << " not found");
                        }
                    }
                } else {
                    if (it.has("region")) {
                        Region<ModelVariant>* region = model()->find_region(it["region"].template as<std::string>());
                        if (region) {
                            for (auto& ea : region->economic_agents) {
                                if (ea->type == EconomicAgent<ModelVariant>::Type::FIRM) {
                                    set_firm_property(ea->as_firm(), it, reset);
                                }
                            }
                        } else {
                            error("Region " << it["region"].template as<std::string>() << " not found");
                        }
                    } else {
<<<<<<< HEAD
                        for (auto& s : model()->sectors_C) {
                            for (auto& p : s->firms_N) {
=======
                        for (auto& s : model->sectors) {
                            for (auto& p : s->firms) {
>>>>>>> a7f3f18c
                                set_firm_property(p, it, reset);
                            }
                        }
                    }
                }
            } else if (type == "consumer") {
                if (it.has("region")) {
                    Consumer<ModelVariant>* consumer = model()->find_consumer(it["region"].template as<std::string>());
                    if (consumer) {
                        set_consumer_property(consumer, it, reset);
                    } else {
                        error("Consumer " << it["region"].template as<std::string>() << " not found");
                    }
                } else {
<<<<<<< HEAD
                    for (auto& r : model()->regions_R) {
=======
                    for (auto& r : model->regions) {
>>>>>>> a7f3f18c
                        for (auto& ea : r->economic_agents) {
                            if (ea->type == EconomicAgent<ModelVariant>::Type::CONSUMER) {
                                set_consumer_property(ea->as_consumer(), it, reset);
                            }
                        }
                    }
                }
            } else if (type == "sea") {
                if (it.has("sea_route")) {
                    GeoLocation<ModelVariant>* location = model->find_location(it["sea_route"].template as<std::string>());
                    if (location) {
                        set_location_property(location, it, reset);
                    } else {
                        error("Sea route " << it["sea_route"].template as<std::string>() << " not found");
                    }
                }
            }
        }
    }
}

template<class ModelVariant>
bool Scenario<ModelVariant>::iterate() {
<<<<<<< HEAD
    if (model()->time() > stop_time) {
        return false;
    }

    for (const auto& event : settings["scenario"]["events"].as_sequence()) {
=======
    for (const auto& event : scenario_node["events"].as_sequence()) {
>>>>>>> a7f3f18c
        const std::string& type = event["type"].template as<std::string>();
        if (type == "shock") {
            const Time from = event["from"].template as<Time>();
            const Time to = event["to"].template as<Time>();
            if (model()->time() >= from && model()->time() <= to) {
                apply_target(event["targets"], false);
            } else if (model()->time() == to + model()->delta_t()) {
                apply_target(event["targets"], true);
            }
        }
    }
    return true;
}

template<class ModelVariant>
std::string Scenario<ModelVariant>::time_units_str() const {
    if (scenario_node.has("baseyear")) {
        return std::string("days since ") + std::to_string(scenario_node["baseyear"].template as<unsigned int>()) + "-1-1";
    }
    return "days since 0-1-1";
}

INSTANTIATE_BASIC(Scenario);
}  // namespace acclimate<|MERGE_RESOLUTION|>--- conflicted
+++ resolved
@@ -31,16 +31,10 @@
 namespace acclimate {
 
 template<class ModelVariant>
-<<<<<<< HEAD
-Scenario<ModelVariant>::Scenario(const settings::SettingsNode& settings_p, Model<ModelVariant>* model_p) : model_m(model_p), settings(settings_p) {
-    std::srand(0);
-=======
-Scenario<ModelVariant>::Scenario(const settings::SettingsNode& settings_p, settings::SettingsNode scenario_node_p, const Model<ModelVariant>* model_p) : model(model_p), scenario_node(scenario_node_p), settings(settings_p) {
+Scenario<ModelVariant>::Scenario(const settings::SettingsNode& settings_p, settings::SettingsNode scenario_node_p, Model<ModelVariant>* const model_p)
+    : model_m(model_p), scenario_node(scenario_node_p), settings(settings_p) {
     srand(0);
->>>>>>> a7f3f18c
 }
-
-
 
 template<class ModelVariant>
 void Scenario<ModelVariant>::set_firm_property(Firm<ModelVariant>* firm, const settings::SettingsNode& node, const bool reset) {
@@ -115,13 +109,8 @@
                             error("Region " << it["region"].template as<std::string>() << " not found");
                         }
                     } else {
-<<<<<<< HEAD
-                        for (auto& s : model()->sectors_C) {
-                            for (auto& p : s->firms_N) {
-=======
-                        for (auto& s : model->sectors) {
+                        for (auto& s : model()->sectors) {
                             for (auto& p : s->firms) {
->>>>>>> a7f3f18c
                                 set_firm_property(p, it, reset);
                             }
                         }
@@ -136,11 +125,7 @@
                         error("Consumer " << it["region"].template as<std::string>() << " not found");
                     }
                 } else {
-<<<<<<< HEAD
-                    for (auto& r : model()->regions_R) {
-=======
-                    for (auto& r : model->regions) {
->>>>>>> a7f3f18c
+                    for (auto& r : model()->regions) {
                         for (auto& ea : r->economic_agents) {
                             if (ea->type == EconomicAgent<ModelVariant>::Type::CONSUMER) {
                                 set_consumer_property(ea->as_consumer(), it, reset);
@@ -150,7 +135,7 @@
                 }
             } else if (type == "sea") {
                 if (it.has("sea_route")) {
-                    GeoLocation<ModelVariant>* location = model->find_location(it["sea_route"].template as<std::string>());
+                    GeoLocation<ModelVariant>* location = model()->find_location(it["sea_route"].template as<std::string>());
                     if (location) {
                         set_location_property(location, it, reset);
                     } else {
@@ -164,15 +149,7 @@
 
 template<class ModelVariant>
 bool Scenario<ModelVariant>::iterate() {
-<<<<<<< HEAD
-    if (model()->time() > stop_time) {
-        return false;
-    }
-
-    for (const auto& event : settings["scenario"]["events"].as_sequence()) {
-=======
     for (const auto& event : scenario_node["events"].as_sequence()) {
->>>>>>> a7f3f18c
         const std::string& type = event["type"].template as<std::string>();
         if (type == "shock") {
             const Time from = event["from"].template as<Time>();
