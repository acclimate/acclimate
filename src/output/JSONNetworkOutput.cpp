/*
  Copyright (C) 2014-2017 Sven Willner <sven.willner@pik-potsdam.de>
                          Christian Otto <christian.otto@pik-potsdam.de>

  This file is part of Acclimate.

  Acclimate is free software: you can redistribute it and/or modify
  it under the terms of the GNU Affero General Public License as
  published by the Free Software Foundation, either version 3 of
  the License, or (at your option) any later version.

  Acclimate is distributed in the hope that it will be useful,
  but WITHOUT ANY WARRANTY; without even the implied warranty of
  MERCHANTABILITY or FITNESS FOR A PARTICULAR PURPOSE.  See the
  GNU Affero General Public License for more details.

  You should have received a copy of the GNU Affero General Public License
  along with Acclimate.  If not, see <http://www.gnu.org/licenses/>.
*/

#include "output/JSONNetworkOutput.h"
#include <algorithm>
#include <fstream>
#include <utility>
#include "model/BusinessConnection.h"
#include "model/CapacityManager.h"
#include "model/EconomicAgent.h"
#include "model/Firm.h"
#include "model/Model.h"
#include "model/PurchasingManager.h"
#include "model/Region.h"
#include "model/SalesManager.h"
#include "model/Sector.h"
#include "model/Storage.h"
#include "scenario/Scenario.h"
#include "settingsnode.h"
#include "variants/ModelVariants.h"

namespace acclimate {

template<class ModelVariant>
JSONNetworkOutput<ModelVariant>::JSONNetworkOutput(const settings::SettingsNode& settings_p,
                                                   Model<ModelVariant>* model_p,
                                                   Scenario<ModelVariant>* scenario_p,
                                                   settings::SettingsNode output_node_p)
    : Output<ModelVariant>(settings_p, model_p, scenario_p, std::move(output_node_p)) {}

template<class ModelVariant>
void JSONNetworkOutput<ModelVariant>::initialize() {
    timestep = output_node["timestep"].template as<TimeStep>();
    filename = output_node["file"].template as<std::string>();
    advanced = output_node["advanced"].template as<bool>();
}

template<class ModelVariant>
void JSONNetworkOutput<ModelVariant>::internal_iterate_end() {
    if (model()->timestep() == timestep) {
        std::ofstream out;
        out.open(filename.c_str(), std::ofstream::out);

        out << "\"nodes\": [";
<<<<<<< HEAD
        for (const auto& region : model()->regions_R) {
=======
        for (const auto& region : model->regions) {
>>>>>>> a7f3f18c
            for (const auto& ea : region->economic_agents) {
                out << "\n  {";
                std::string sector;
                Flow out_flow = Flow(0.0);
                Flow in_flow = Flow(0.0);
                Flow used_flow = Flow(0.0);
                if (ea->type == EconomicAgent<ModelVariant>::Type::FIRM) {
                    Firm<ModelVariant>* ps = ea->as_firm();
                    sector = ps->sector->id();
                    out_flow = ps->production_X();
                    if (advanced) {
                        out << "\n    \"production_capacity\": " << (ps->production_X() / ps->initial_production_X_star()) << ",";
                    }
                } else {
                    sector = "FCON";
                    out_flow = Flow(0.0);
                }
                if (advanced) {
                    for (const auto& is : ea->input_storages) {
                        in_flow += is->last_input_flow_I();
                        used_flow += is->used_flow_U();
                    }
                }
                out << "\n    \"sector\": \"" << sector << "\",";
                out << "\n    \"region\": \"" << ea->region->id() << "\"";
                if (advanced) {
                    out << ",\n    \"in_flow\": " << in_flow.get_quantity() << ",";
                    out << "\n    \"used_flow\": " << used_flow.get_quantity() << ",";
                    out << "\n    \"out_flow\": " << out_flow.get_quantity();
                }
                out << "\n  },";
            }
        }
        out.seekp(-1, std::ios_base::end);
        out << "\n],\n";

        out << "\"links\": [ ";
<<<<<<< HEAD
        for (const auto& region : model()->regions_R) {
=======
        for (const auto& region : model->regions) {
>>>>>>> a7f3f18c
            for (const auto& ea : region->economic_agents) {
                for (const auto& is : ea->input_storages) {
                    for (const auto& bc : is->purchasing_manager->business_connections) {
                        out << "\n  {";
                        out << "\n    \"source\": \"" << bc->seller->firm->id() << "\",";
                        out << "\n    \"target\": \"" << ea->id() << "\",";
                        out << "\n    \"distance\": " << static_cast<int>(bc->get_transport_delay_tau()) << ",";
                        out << "\n    \"flow\": " << bc->last_shipment_Z().get_quantity();
                        out << "\n  },";
                    }
                }
            }
        }
        out.seekp(-1, std::ios_base::end);
        out << "\n  ]\n";
        out << "}\n";
        out.close();
    }
}

INSTANTIATE_BASIC(JSONNetworkOutput);
}  // namespace acclimate<|MERGE_RESOLUTION|>--- conflicted
+++ resolved
@@ -59,11 +59,7 @@
         out.open(filename.c_str(), std::ofstream::out);
 
         out << "\"nodes\": [";
-<<<<<<< HEAD
-        for (const auto& region : model()->regions_R) {
-=======
-        for (const auto& region : model->regions) {
->>>>>>> a7f3f18c
+        for (const auto& region : model()->regions) {
             for (const auto& ea : region->economic_agents) {
                 out << "\n  {";
                 std::string sector;
@@ -101,11 +97,7 @@
         out << "\n],\n";
 
         out << "\"links\": [ ";
-<<<<<<< HEAD
-        for (const auto& region : model()->regions_R) {
-=======
-        for (const auto& region : model->regions) {
->>>>>>> a7f3f18c
+        for (const auto& region : model()->regions) {
             for (const auto& ea : region->economic_agents) {
                 for (const auto& is : ea->input_storages) {
                     for (const auto& bc : is->purchasing_manager->business_connections) {
