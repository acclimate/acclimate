/*
  Copyright (C) 2014-2017 Sven Willner <sven.willner@pik-potsdam.de>
                          Christian Otto <christian.otto@pik-potsdam.de>

  This file is part of Acclimate.

  Acclimate is free software: you can redistribute it and/or modify
  it under the terms of the GNU Affero General Public License as
  published by the Free Software Foundation, either version 3 of
  the License, or (at your option) any later version.

  Acclimate is distributed in the hope that it will be useful,
  but WITHOUT ANY WARRANTY; without even the implied warranty of
  MERCHANTABILITY or FITNESS FOR A PARTICULAR PURPOSE.  See the
  GNU Affero General Public License for more details.

  You should have received a copy of the GNU Affero General Public License
  along with Acclimate.  If not, see <http://www.gnu.org/licenses/>.
*/

#include "output/NetCDFOutput.h"
#include "model/Model.h"
#include "model/Region.h"
#include "model/Sector.h"
#include "scenario/Scenario.h"
#include "variants/ModelVariants.h"
#include "version.h"

#ifdef ACCLIMATE_HAS_DIFF
extern const char* acclimate_git_diff;
#endif

namespace acclimate {

template<class ModelVariant>
NetCDFOutput<ModelVariant>::NetCDFOutput(const settings::SettingsNode& settings_p,
                                         Model<ModelVariant>* model_p,
                                         Scenario<ModelVariant>* scenario_p,
                                         const settings::SettingsNode& output_node_p)
    : ArrayOutput<ModelVariant>(settings_p, model_p, scenario_p, output_node_p, false) {
    flush = 1;
    event_cnt = 0;
}

template<class ModelVariant>
void NetCDFOutput<ModelVariant>::initialize() {
    ArrayOutput<ModelVariant>::initialize();
    flush = output_node["flush"].template as<TimeStep>();
    std::string filename;
    if (!output_node.has("file")) {
        std::ostringstream ss;
        ss << time(nullptr);
        ss << ".nc";
        filename = ss.str();
    } else {
        filename = output_node["file"].template as<std::string>();
    }
    file.reset(new netCDF::NcFile(filename, netCDF::NcFile::replace, netCDF::NcFile::nc4));
    if (!file) {
        error("Could not create output file " << filename);
    }

    dim_time = file->addDim("time");
    dim_sector = file->addDim("sector", sectors_size);
    dim_region = file->addDim("region", regions_size);
    netCDF::NcDim dim_event = file->addDim("event");
    netCDF::NcDim dim_event_type = file->addDim("event_type", Acclimate::event_names.size());
    netCDF::NcCompoundType event_compound_type = file->addCompoundType("event_compound_type", sizeof(typename ArrayOutput<ModelVariant>::Event));
    event_compound_type.addMember("time", netCDF::NcType::nc_UINT, offsetof(typename ArrayOutput<ModelVariant>::Event, time));
    event_compound_type.addMember("type", netCDF::NcType::nc_UBYTE, offsetof(typename ArrayOutput<ModelVariant>::Event, type));
    event_compound_type.addMember("sector_from", netCDF::NcType::nc_INT, offsetof(typename ArrayOutput<ModelVariant>::Event, sector_from));
    event_compound_type.addMember("region_from", netCDF::NcType::nc_INT, offsetof(typename ArrayOutput<ModelVariant>::Event, region_from));
    event_compound_type.addMember("sector_to", netCDF::NcType::nc_INT, offsetof(typename ArrayOutput<ModelVariant>::Event, sector_to));
    event_compound_type.addMember("region_to", netCDF::NcType::nc_INT, offsetof(typename ArrayOutput<ModelVariant>::Event, region_to));
    event_compound_type.addMember("value", netCDF::NcType::nc_DOUBLE, offsetof(typename ArrayOutput<ModelVariant>::Event, value));
    var_events = file->addVar("events", event_compound_type, {dim_event});
    var_events.setCompression(false, true, 7);

    var_time_variable = file->addVar("time", netCDF::NcType::nc_INT, {dim_time});
    var_time_variable.setCompression(false, true, 7);

    include_events = true;
    const auto& event_type_var = file->addVar("event_types", netCDF::NcType::nc_STRING, {dim_event_type});
    event_type_var.setCompression(false, true, 7);
    for (std::size_t i = 0; i < Acclimate::event_names.size(); ++i) {
        event_type_var.putVar({i}, std::string(Acclimate::event_names[i]));
    }

    const auto& sector_var = file->addVar("sector", netCDF::NcType::nc_STRING, {dim_sector});
    sector_var.setCompression(false, true, 7);
    for (std::size_t i = 0; i < model->sectors_C.size(); ++i) {
        sector_var.putVar({i}, model->sectors_C[i]->id());
    }

    const auto& region_var = file->addVar("region", netCDF::NcType::nc_STRING, {dim_region});
    region_var.setCompression(false, true, 7);
    for (std::size_t i = 0; i < model->regions_R.size(); ++i) {
        region_var.putVar({i}, model->regions_R[i]->id());
    }
}

template<class ModelVariant>
void NetCDFOutput<ModelVariant>::internal_start() {
    var_time_variable.putAtt("calendar", scenario->calendar_str());
    var_time_variable.putAtt("units", scenario->time_units_str());
}

template<class ModelVariant>
void NetCDFOutput<ModelVariant>::internal_write_header(tm* timestamp, int max_threads) {
    std::string str = asctime(timestamp);
    str.erase(str.end() - 1);
    file->putAtt("start_time", str);
    file->putAtt("max_threads", netCDF::NcType::nc_INT, max_threads);
    file->putAtt("version", ACCLIMATE_VERSION);
    file->putAtt("options", ACCLIMATE_OPTIONS);
#ifdef ACCLIMATE_HAS_DIFF
    file->putAtt("diff", acclimate_git_diff);
#endif
}

template<class ModelVariant>
void NetCDFOutput<ModelVariant>::internal_write_footer(tm* duration) {
    file->putAtt("duration", netCDF::NcType::nc_INT, mktime(duration));
}

template<class ModelVariant>
void NetCDFOutput<ModelVariant>::internal_write_settings() {
    std::ostringstream ss;
    ss << settings;
    file->putAtt("settings", ss.str());
}

template<class ModelVariant>
void NetCDFOutput<ModelVariant>::create_variable_meta(typename ArrayOutput<ModelVariant>::Variable& v, const std::string& path, const std::string& name) {
    auto meta = new VariableMeta();
    std::vector<netCDF::NcDim> dims;
    meta->index.push_back(0);
    meta->sizes.push_back(1);
    dims.push_back(dim_time);
    for (const auto& t : stack) {
        if (t.sector) {
            meta->index.push_back(0);
            meta->sizes.push_back(sectors_size);
            dims.push_back(dim_sector);
        }
        if (t.region) {
            meta->index.push_back(0);
            meta->sizes.push_back(regions_size);
            dims.push_back(dim_region);
        }
    }
    netCDF::NcGroup& group = create_group(path);
    netCDF::NcVar nc_var = group.addVar(name, netCDF::NcType::nc_DOUBLE, dims);
    meta->nc_var = nc_var;
    meta->nc_var.setFill(true, std::numeric_limits<FloatType>::quiet_NaN());
    meta->nc_var.setCompression(false, true, 7);
    v.meta = meta;
}

template<class ModelVariant>
netCDF::NcGroup& NetCDFOutput<ModelVariant>::create_group(const std::string& name) {
    auto group_it = groups.find(name);
    if (group_it == groups.end()) {
        group_it = groups.emplace(name, file->addGroup(name)).first;
    }
    return (*group_it).second;
}

template<class ModelVariant>
void NetCDFOutput<ModelVariant>::internal_iterate_begin() {
    ArrayOutput<ModelVariant>::internal_iterate_begin();
    var_time_variable.putVar({model->timestep()}, to_float(model->time()));
}

template<class ModelVariant>
void NetCDFOutput<ModelVariant>::internal_iterate_end() {
    for (auto& var : variables) {
        auto* meta = static_cast<VariableMeta*>(var.second.meta);
        meta->index[0] = model->timestep();
        meta->sizes[0] = 1;
        meta->nc_var.putVar(meta->index, meta->sizes, &var.second.data[0]);
    }
    if (flush > 0) {
        if ((model->timestep() % flush) == 0) {
            file->sync();
        }
    }
}

template<class ModelVariant>
void NetCDFOutput<ModelVariant>::internal_end() {
    file->close();
    file.reset();
}

template<class ModelVariant>
bool NetCDFOutput<ModelVariant>::internal_handle_event(typename ArrayOutput<ModelVariant>::Event& event) {
<<<<<<< HEAD
#pragma omp critical(netcdf_event)
    {
        var_events.putVar({event_cnt}, &event);
        ++event_cnt;
    }
=======
    netcdf_event_lock.call([&]() {
                               var_events.putVar({event_cnt}, &event);
                               event_cnt++;
                           });
>>>>>>> 20d6b963
    return false;
}

template<class ModelVariant>
NetCDFOutput<ModelVariant>::~NetCDFOutput() {
    for (auto& var : variables) {
        delete static_cast<VariableMeta*>(var.second.meta);
    }
}

INSTANTIATE_BASIC(NetCDFOutput);
}  // namespace acclimate<|MERGE_RESOLUTION|>--- conflicted
+++ resolved
@@ -195,18 +195,10 @@
 
 template<class ModelVariant>
 bool NetCDFOutput<ModelVariant>::internal_handle_event(typename ArrayOutput<ModelVariant>::Event& event) {
-<<<<<<< HEAD
-#pragma omp critical(netcdf_event)
-    {
-        var_events.putVar({event_cnt}, &event);
-        ++event_cnt;
-    }
-=======
     netcdf_event_lock.call([&]() {
                                var_events.putVar({event_cnt}, &event);
-                               event_cnt++;
+                               ++event_cnt;
                            });
->>>>>>> 20d6b963
     return false;
 }
 
