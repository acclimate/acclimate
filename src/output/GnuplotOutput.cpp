/*
  Copyright (C) 2014-2017 Sven Willner <sven.willner@pik-potsdam.de>
                          Christian Otto <christian.otto@pik-potsdam.de>

  This file is part of Acclimate.

  Acclimate is free software: you can redistribute it and/or modify
  it under the terms of the GNU Affero General Public License as
  published by the Free Software Foundation, either version 3 of
  the License, or (at your option) any later version.

  Acclimate is distributed in the hope that it will be useful,
  but WITHOUT ANY WARRANTY; without even the implied warranty of
  MERCHANTABILITY or FITNESS FOR A PARTICULAR PURPOSE.  See the
  GNU Affero General Public License for more details.

  You should have received a copy of the GNU Affero General Public License
  along with Acclimate.  If not, see <http://www.gnu.org/licenses/>.
*/

#include "output/GnuplotOutput.h"
#include <sstream>
#include "model/Model.h"
#include "variants/ModelVariants.h"
#include "version.h"

namespace acclimate {

template<class ModelVariant>
GnuplotOutput<ModelVariant>::GnuplotOutput(const settings::SettingsNode& settings_p,
                                           Model<ModelVariant>* model_p,
                                           Scenario<ModelVariant>* scenario_p,
                                           settings::SettingsNode output_node_p)
    : Output<ModelVariant>(settings_p, model_p, scenario_p, std::move(output_node_p)) {}

template<class ModelVariant>
void GnuplotOutput<ModelVariant>::initialize() {
    if (!output_node.has("file")) {
        error("Output file name not given");
    }
    std::string filename = output_node["file"].template as<std::string>();
    file.open(filename.c_str(), std::ofstream::out);
}

template<class ModelVariant>
void GnuplotOutput<ModelVariant>::internal_write_header(tm* timestamp, int max_threads) {
    file << "# Start time: " << asctime(timestamp) << "# Version: " << ACCLIMATE_VERSION << "\n"
         << "# Max number of threads: " << max_threads << "\n";
}

template<class ModelVariant>
void GnuplotOutput<ModelVariant>::internal_write_footer(tm* duration) {
    file << "# Duration: " << mktime(duration) << "s\n";
}

template<class ModelVariant>
void GnuplotOutput<ModelVariant>::internal_write_settings() {
    std::stringstream ss;
    ss << settings;
    ss.seekg(0);
    std::string line;
    file << "# Settings:\n";
    while (getline(ss, line)) {
        file << "# " << line << "\n";
    }
    file << "#\n";
}

template<class ModelVariant>
void GnuplotOutput<ModelVariant>::internal_end() {
    file.close();
}

template<class ModelVariant>
void GnuplotOutput<ModelVariant>::internal_start() {
    file << "# Sectors:\n# set ytics (";
<<<<<<< HEAD
    for (std::size_t i = 0; i < model->sectors.size(); i++) {
        file << "\"" << std::string(*model->sectors[i]) << "\" " << i;
        if (i < model->sectors.size() - 1) {
=======
    for (std::size_t i = 0; i < model->sectors_C.size(); ++i) {
        file << "\"" << model->sectors_C[i]->id() << "\" " << i;
        if (i < model->sectors_C.size() - 1) {
>>>>>>> 0891791b
            file << ", ";
        }
        sector_index.emplace(model->sectors[i].get(), i);
    }
    file << ")\n# Regions:\n# set ytics (";
<<<<<<< HEAD
    for (std::size_t i = 0; i < model->regions.size(); i++) {
        file << "\"" << std::string(*model->regions[i]) << "\" " << i;
        if (i < model->regions.size() - 1) {
=======
    for (std::size_t i = 0; i < model->regions_R.size(); ++i) {
        file << "\"" << model->regions_R[i]->id() << "\" " << i;
        if (i < model->regions_R.size() - 1) {
>>>>>>> 0891791b
            file << ", ";
        }
        region_index.emplace(model->regions[i].get(), i);
    }
    file << ")\n";
}

template<class ModelVariant>
void GnuplotOutput<ModelVariant>::internal_write_value(const hstring& name, FloatType v, const hstring& suffix) {
    UNUSED(name);
    UNUSED(suffix);
    file << model->time() << " ";
    for (auto it = stack.begin(); it != stack.end(); ++it) {
        if (it->region >= 0) {
            if (it->sector >= 0) {
                file << it->sector << " " << it->region << " ";
            } else {
                file << it->region << " ";
            }
        } else {
            if (it->sector >= 0) {
                file << it->sector << " ";
            }
        }
    }
    file << v << "\n";
}

template<class ModelVariant>
void GnuplotOutput<ModelVariant>::internal_start_target(const hstring& name, Sector<ModelVariant>* sector, Region<ModelVariant>* region) {
    UNUSED(name);
    Target t;
    t.sector = sector_index[sector];
    t.region = region_index[region];
    stack.push_back(t);
}

template<class ModelVariant>
void GnuplotOutput<ModelVariant>::internal_start_target(const hstring& name, Sector<ModelVariant>* sector) {
    UNUSED(name);
    Target t;
    t.sector = sector_index[sector];
    t.region = -1;
    stack.push_back(t);
}

template<class ModelVariant>
void GnuplotOutput<ModelVariant>::internal_start_target(const hstring& name, Region<ModelVariant>* region) {
    UNUSED(name);
    Target t;
    t.sector = -1;
    t.region = region_index[region];
    stack.push_back(t);
}

template<class ModelVariant>
void GnuplotOutput<ModelVariant>::internal_start_target(const hstring& name) {
    UNUSED(name);
    Target t;
    t.sector = -1;
    t.region = -1;
    stack.push_back(t);
}

template<class ModelVariant>
void GnuplotOutput<ModelVariant>::internal_end_target() {
    stack.pop_back();
}

INSTANTIATE_BASIC(GnuplotOutput);
}  // namespace acclimate<|MERGE_RESOLUTION|>--- conflicted
+++ resolved
@@ -74,29 +74,17 @@
 template<class ModelVariant>
 void GnuplotOutput<ModelVariant>::internal_start() {
     file << "# Sectors:\n# set ytics (";
-<<<<<<< HEAD
-    for (std::size_t i = 0; i < model->sectors.size(); i++) {
-        file << "\"" << std::string(*model->sectors[i]) << "\" " << i;
+    for (std::size_t i = 0; i < model->sectors.size(); ++i) {
+        file << "\"" << model->sectors[i]->id() << "\" " << i;
         if (i < model->sectors.size() - 1) {
-=======
-    for (std::size_t i = 0; i < model->sectors_C.size(); ++i) {
-        file << "\"" << model->sectors_C[i]->id() << "\" " << i;
-        if (i < model->sectors_C.size() - 1) {
->>>>>>> 0891791b
             file << ", ";
         }
         sector_index.emplace(model->sectors[i].get(), i);
     }
     file << ")\n# Regions:\n# set ytics (";
-<<<<<<< HEAD
-    for (std::size_t i = 0; i < model->regions.size(); i++) {
-        file << "\"" << std::string(*model->regions[i]) << "\" " << i;
+    for (std::size_t i = 0; i < model->regions.size(); ++i) {
+        file << "\"" << model->regions[i]->id() << "\" " << i;
         if (i < model->regions.size() - 1) {
-=======
-    for (std::size_t i = 0; i < model->regions_R.size(); ++i) {
-        file << "\"" << model->regions_R[i]->id() << "\" " << i;
-        if (i < model->regions_R.size() - 1) {
->>>>>>> 0891791b
             file << ", ";
         }
         region_index.emplace(model->regions[i].get(), i);
