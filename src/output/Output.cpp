/*
  Copyright (C) 2014-2017 Sven Willner <sven.willner@pik-potsdam.de>
                          Christian Otto <christian.otto@pik-potsdam.de>

  This file is part of Acclimate.

  Acclimate is free software: you can redistribute it and/or modify
  it under the terms of the GNU Affero General Public License as
  published by the Free Software Foundation, either version 3 of
  the License, or (at your option) any later version.

  Acclimate is distributed in the hope that it will be useful,
  but WITHOUT ANY WARRANTY; without even the implied warranty of
  MERCHANTABILITY or FITNESS FOR A PARTICULAR PURPOSE.  See the
  GNU Affero General Public License for more details.

  You should have received a copy of the GNU Affero General Public License
  along with Acclimate.  If not, see <http://www.gnu.org/licenses/>.
*/

#include "output/Output.h"
#include "model/BusinessConnection.h"
#include "model/Consumer.h"
#include "model/EconomicAgent.h"
#include "model/Firm.h"
#include "model/Model.h"
#include "model/PurchasingManagerPrices.h"
#include "model/Region.h"
#include "model/Sector.h"
#include "model/Storage.h"
#include "scenario/RasteredScenario.h"
#include "scenario/Scenario.h"
#include "variants/ModelVariants.h"

namespace acclimate {

template<class ModelVariant>
Output<ModelVariant>::Output(const settings::SettingsNode& settings_p,
                             Model<ModelVariant>* model_p,
                             Scenario<ModelVariant>* scenario_p,
                             settings::SettingsNode output_node_p)
    : settings(settings_p), model(model_p), scenario(scenario_p), output_node(std::move(output_node_p)) {
    start_time = 0;
}

template<class ModelVariant>
void Output<ModelVariant>::start() {
    start_time = time(nullptr);
    internal_write_header(localtime(&start_time), Acclimate::instance()->thread_count());
    internal_write_settings();
    internal_start();
}

template<class ModelVariant>
inline void Output<ModelVariant>::parameter_not_found(const std::string& name) const {
    UNUSED(name);
    if (is_first_timestep()) {
        warning("Parameter '" << name << "' unknown");
    }
}

template<class ModelVariant>
inline void Output<ModelVariant>::internal_write_value(const hstring& name, FloatType v) {
    internal_write_value(name, v, hstring::null());
}

template<class ModelVariant>
inline void Output<ModelVariant>::internal_write_value(const hstring& name, const Stock& v) {
    internal_write_value(name, v.get_quantity(), hstring::null());
    internal_write_value(name, v.get_price(), hstring("_price"));
    internal_write_value(name, v.get_value(), hstring("_value"));
}

template<class ModelVariant>
inline void Output<ModelVariant>::internal_write_value(const hstring& name, const Flow& v) {
    internal_write_value(name, v.get_quantity(), hstring::null());
    internal_write_value(name, v.get_price(), hstring("_price"));
    internal_write_value(name, v.get_value(), hstring("_value"));
}

template<class ModelVariant>
template<int precision_digits_p>
inline void Output<ModelVariant>::internal_write_value(const hstring& name, const Type<precision_digits_p>& v, const hstring& suffix) {
    internal_write_value(name, to_float(v), suffix);
}

template<class ModelVariant>
void Output<ModelVariant>::write_firm_parameters(const Firm<ModelVariant>* p, const settings::SettingsNode& it) {
    for (const auto& observable : it["parameters"].as_sequence()) {
        const hstring& name = observable.as<hstring>();
        switch (name) {
            case hstring::hash("direct_loss"):
                internal_write_value(name, p->direct_loss());
                break;
            case hstring::hash("total_loss"):
                internal_write_value(name, p->total_loss());
                break;
            case hstring::hash("total_value_loss"):
                internal_write_value(name, p->total_value_loss());
                break;
            case hstring::hash("production"):
                internal_write_value(name, p->production_X());
                break;
            case hstring::hash("forcing"):
                internal_write_value(name, p->forcing());
                break;
            case hstring::hash("incoming_demand"):
                internal_write_value(name, p->sales_manager->sum_demand_requests_D());
                break;
            case hstring::hash("production_capacity"):
                internal_write_value(name, p->capacity_manager->get_production_capacity_p());
                break;
            case hstring::hash("desired_production_capacity"):
                internal_write_value(name, p->capacity_manager->get_desired_production_capacity_p_tilde());
                break;
            case hstring::hash("possible_production_capacity"):
                internal_write_value(name, p->capacity_manager->get_possible_production_capacity_p_hat());
                break;
            default:
                if (!write_firm_parameter_variant(p, name)) {
                    write_economic_agent_parameter(p, name);  // ignore unknown parameters
                }
                break;
        }
    }
    if (it.has("input_storage")) {
        write_input_storages(p, it["input_storage"]);
    }
    if (it.has("outgoing_connection")) {
        write_outgoing_connections(p, it["outgoing_connection"]);
    }
    if (it.has("consumption_connection")) {
        write_consumption_connections(p, it["consumption_connection"]);
    }
}

template<class ModelVariant>
bool Output<ModelVariant>::write_firm_parameter_variant(const Firm<ModelVariant>* p, const hstring& name) {
    UNUSED(p);
    UNUSED(name);
    return false;
}

template<>
bool Output<VariantPrices>::write_firm_parameter_variant(const Firm<VariantPrices>* p, const hstring& name) {
    switch (name) {
        case hstring::hash("offer_price"):
            internal_write_value(name, p->sales_manager->communicated_parameters().production_X.get_price());
            break;
        case hstring::hash("expected_offer_price"):
            internal_write_value(name, p->sales_manager->communicated_parameters().offer_price_n_bar);
            break;
        case hstring::hash("expected_production"):
            internal_write_value(name, p->sales_manager->communicated_parameters().expected_production_X);
            break;
        case hstring::hash("communicated_possible_production"):
            internal_write_value(name, p->sales_manager->communicated_parameters().possible_production_X_hat);
            break;
        case hstring::hash("unit_production_costs"):
            internal_write_value(name, p->sales_manager->communicated_parameters().possible_production_X_hat.get_price());
            break;
        case hstring::hash("total_production_costs"):
            internal_write_value(name, p->sales_manager->total_production_costs_C());
            break;
        case hstring::hash("total_revenue"):
            internal_write_value(name, p->sales_manager->total_revenue_R());
            break;
        case hstring::hash("tax"):
            internal_write_value(name, p->sales_manager->get_tax());
            break;
        default:
            return false;
    }
    return true;
}

template<class ModelVariant>
bool Output<ModelVariant>::write_economic_agent_parameter(const EconomicAgent<ModelVariant>* p, const hstring& name) {
    switch (name) {
        case hstring::hash("demand"): {
            Demand demand = Demand(0.0);
            for (const auto& is : p->input_storages) {
                demand += is->purchasing_manager->demand_D();
            }
            internal_write_value(name, demand);
        } break;
        case hstring::hash("input_flow"): {
            Flow input_flow = Flow(0.0);
            for (const auto& is : p->input_storages) {
                input_flow += is->last_input_flow_I();
            }
            internal_write_value(name, input_flow);
        } break;
        case hstring::hash("used_flow"):
        case hstring::hash("consumption"): {
            Flow used_flow = Flow(0.0);
            for (const auto& is : p->input_storages) {
                used_flow += is->used_flow_U();
            }
            internal_write_value(name, used_flow);
        } break;
        case hstring::hash("business_connections"): {
            int business_connections = 0;
            for (const auto& is : p->input_storages) {
                business_connections += is->purchasing_manager->business_connections.size();
            }
            internal_write_value(name, business_connections);
        } break;
        case hstring::hash("storage"): {
            Stock sum_storage_content = Stock(0.0);
            for (const auto& is : p->input_storages) {
                sum_storage_content += is->content_S();
            }
            internal_write_value(name, sum_storage_content);
        } break;
        default:
            return false;
    }
    return true;
}

template<class ModelVariant>
void Output<ModelVariant>::write_consumer_parameters(const Consumer<ModelVariant>* c, const settings::SettingsNode& it) {
    for (const auto& observable : it["parameters"].as_sequence()) {
        const hstring& name = observable.as<hstring>();
        switch (name) {
            case hstring::hash("forcing"):
                internal_write_value(name, c->forcing());
                break;
            default:
                if (!write_consumer_parameter_variant(c, name)) {
                    write_economic_agent_parameter(c, name);  // ignore unknown parameters
                }
                break;
        }
    }
    if (it.has("input_storage")) {
        write_input_storages(c, it["input_storage"]);
    }
}

template<class ModelVariant>
bool Output<ModelVariant>::write_consumer_parameter_variant(const Consumer<ModelVariant>* c, const hstring& name) {
    UNUSED(c);
    UNUSED(name);
    return false;
}

template<class ModelVariant>
void Output<ModelVariant>::write_input_storage_parameters(const Storage<ModelVariant>* s, const settings::SettingsNode& it) {
    for (const auto& observable : it["parameters"].as_sequence()) {
        const hstring& name = observable.as<hstring>();
        switch (name) {
            case hstring::hash("content"):
                internal_write_value(name, s->content_S());
                break;
            case hstring::hash("input_flow"):
                internal_write_value(name, s->last_input_flow_I());
                break;
            case hstring::hash("possible_use"):
                internal_write_value(name, (s->content_S() / s->sector->model->delta_t() + s->last_input_flow_I()));
                break;
            case hstring::hash("used_flow"):
                internal_write_value(name, s->used_flow_U());
                break;
            case hstring::hash("desired_used_flow"):
                internal_write_value(name, s->desired_used_flow_U_tilde());
                break;
            case hstring::hash("demand"):
                internal_write_value(name, s->purchasing_manager->demand_D());
                break;
            case hstring::hash("shipment"):
                internal_write_value(name, s->purchasing_manager->get_sum_of_last_shipments());
                break;
            case hstring::hash("business_connections"):
                internal_write_value(name, s->purchasing_manager->business_connections.size());
                break;
            default:
                if (!write_input_storage_parameter_variant(s, name)) {
                    parameter_not_found(name);
                }
                break;
        }
    }
}

template<class ModelVariant>
bool Output<ModelVariant>::write_input_storage_parameter_variant(const Storage<ModelVariant>* s, const hstring& name) {
    UNUSED(s);
    UNUSED(name);
    return false;
}

template<>
bool Output<VariantPrices>::write_input_storage_parameter_variant(const Storage<VariantPrices>* s, const hstring& name) {
    switch (name) {
        case hstring::hash("optimized_value"):
            internal_write_value(name, s->purchasing_manager->optimized_value());
            break;
        case hstring::hash("expected_costs"):
            internal_write_value(name, s->purchasing_manager->expected_costs());
            break;
        case hstring::hash("total_transport_penalty"):
            internal_write_value(name, s->purchasing_manager->total_transport_penalty());
            break;
        case hstring::hash("storage_demand"):
            internal_write_value(name, s->purchasing_manager->storage_demand());
            break;
        case hstring::hash("purchase"):
            internal_write_value(name, s->purchasing_manager->purchase());
            break;
        case hstring::hash("use"):
            internal_write_value(name, s->purchasing_manager->demand_D());
            break;
        default:
            return false;
    }
    return true;
}

template<class ModelVariant>
void Output<ModelVariant>::write_input_storages(const EconomicAgent<ModelVariant>* ea, const settings::SettingsNode& it) {
    for (const auto& input_storage_node : it.as_sequence()) {
        const char* storage_sector_name = nullptr;
        if (input_storage_node.has("sector")) {
            storage_sector_name = input_storage_node["sector"].as<std::string>().c_str();
        }
        for (const auto& is : ea->input_storages) {
            if ((storage_sector_name == nullptr) || is->sector->id() == storage_sector_name) {
                if (ea->type == EconomicAgent<ModelVariant>::Type::CONSUMER) {
                    internal_start_target(hstring("consumers/input_storages"), is->sector);
                } else {
                    internal_start_target(hstring("firms/input_storages"), is->sector);
                    if (input_storage_node.has("ingoing_connection")) {
                        write_ingoing_connections(is.get(), input_storage_node["ingoing_connection"]);
                    }
                }
                write_input_storage_parameters(is.get(), input_storage_node["parameters"]);
                internal_end_target();
                if (storage_sector_name != nullptr) {
                    break;
                }
            }
        }
    }
}

template<class ModelVariant>
void Output<ModelVariant>::write_connection_parameters(const BusinessConnection<ModelVariant>* b, const settings::SettingsNode& it) {
    for (const auto& observable : it["parameters"].as_sequence()) {
        const hstring& name = observable.as<hstring>();
        switch (name) {
            case hstring::hash("sent_flow"):
                internal_write_value(name, b->last_shipment_Z());
                break;
            case hstring::hash("received_flow"):
                internal_write_value(name, b->last_delivery_Z());
                break;
            case hstring::hash("demand_request"):
                internal_write_value(name, b->last_demand_request_D());
                break;
            case hstring::hash("total_flow"):
                internal_write_value(name, b->get_total_flow());
                break;
            case hstring::hash("flow_mean"):
                internal_write_value(name, b->get_flow_mean());
                break;
            case hstring::hash("initial_flow"):
                if (is_first_timestep()) {
                    internal_write_value(name, b->initial_flow_Z_star());
                }
                break;
            case hstring::hash("flow_deficit"):
                internal_write_value(name, b->get_flow_deficit());
                break;
            default:
                if (!write_connection_parameter_variant(b, name)) {
                    parameter_not_found(name);
                }
                break;
        }
    }
}

template<class ModelVariant>
bool Output<ModelVariant>::write_connection_parameter_variant(const BusinessConnection<ModelVariant>* b, const hstring& name) {
    UNUSED(b);
    UNUSED(name);
    return false;
}

template<class ModelVariant>
void Output<ModelVariant>::write_outgoing_connections(const Firm<ModelVariant>* p, const settings::SettingsNode& it) {
    for (const auto& outgoing_connection_node : it.as_sequence()) {
        const char* sector_to_name = nullptr;
        const char* region_to_name = nullptr;
        if (outgoing_connection_node.has("sector")) {
            sector_to_name = outgoing_connection_node["sector"].as<std::string>().c_str();
        }
        if (!outgoing_connection_node.has("region")) {
            region_to_name = outgoing_connection_node["region"].as<std::string>().c_str();
        }
        for (const auto& bc : p->sales_manager->business_connections) {
            if (bc->buyer->storage->economic_agent->type == EconomicAgent<ModelVariant>::Type::FIRM) {
                Firm<ModelVariant>* firm_to = bc->buyer->storage->economic_agent->as_firm();
                if ((sector_to_name == nullptr) || firm_to->sector->id() == sector_to_name) {
                    if ((region_to_name == nullptr) || firm_to->region->id() == region_to_name) {
                        internal_start_target(hstring("outgoing_connections"), firm_to->sector, firm_to->region);
                        write_connection_parameters(bc.get(), outgoing_connection_node["parameters"]);
                        internal_end_target();
                    }
                }
            }
        }
    }
}

template<class ModelVariant>
void Output<ModelVariant>::write_ingoing_connections(const Storage<ModelVariant>* s, const settings::SettingsNode& it) {
    for (const auto& ingoing_connection_node : it.as_sequence()) {
        const char* sector_from_name = nullptr;
        const char* region_from_name = nullptr;
        if (ingoing_connection_node.has("sector")) {
            sector_from_name = ingoing_connection_node["sector"].as<std::string>().c_str();
        }
        if (ingoing_connection_node.has("region")) {
            region_from_name = ingoing_connection_node["region"].as<std::string>().c_str();
        }
        for (const auto& bc : s->purchasing_manager->business_connections) {
            Firm<ModelVariant>* firm_from = bc->seller->firm;
<<<<<<< HEAD
            if ((sector_from_name == nullptr) || std::string(*firm_from->sector) == sector_from_name) {
                if ((region_from_name == nullptr) || std::string(*firm_from->region) == region_from_name) {
                    internal_start_target("ingoing_connections", firm_from->sector, firm_from->region);
                    write_connection_parameters(bc.get(), ingoing_connection_node["parameters"]);
=======
            if ((sector_from_name == nullptr) || firm_from->sector->id() == sector_from_name) {
                if ((region_from_name == nullptr) || firm_from->region->id() == region_from_name) {
                    internal_start_target(hstring("ingoing_connections"), firm_from->sector, firm_from->region);
                    write_connection_parameters(bc, ingoing_connection_node["parameters"]);
>>>>>>> 0891791b
                    internal_end_target();
                }
            }
        }
    }
}

template<class ModelVariant>
void Output<ModelVariant>::write_consumption_connections(const Firm<ModelVariant>* p, const settings::SettingsNode& it) {
    for (const auto& outgoing_connection_node : it.as_sequence()) {
        const char* region_to_name = nullptr;
        if (outgoing_connection_node.has("region")) {
            region_to_name = outgoing_connection_node["region"].as<std::string>().c_str();
        }
        for (const auto& bc : p->sales_manager->business_connections) {
            if (bc->buyer->storage->economic_agent->type == EconomicAgent<ModelVariant>::Type::CONSUMER) {
                Consumer<ModelVariant>* consumer_to = bc->buyer->storage->economic_agent->as_consumer();
                if ((region_to_name == nullptr) || consumer_to->region->id() == region_to_name) {
                    internal_start_target(hstring("consumption_connections"), consumer_to->region);
                    write_connection_parameters(bc.get(), outgoing_connection_node["parameters"]);
                    internal_end_target();
                    if (region_to_name != nullptr) {
                        break;
                    }
                }
            }
        }
    }
}

template<class ModelVariant>
void Output<ModelVariant>::write_region_parameters(const Region<ModelVariant>* region, const settings::SettingsNode& it) {
    for (const auto& observable : it["parameters"].as_sequence()) {
        const hstring& name = observable.as<hstring>();
        switch (name) {
            case hstring::hash("import"):
                internal_write_value(name, region->import_flow_Z());
                break;
            case hstring::hash("export"):
                internal_write_value(name, region->export_flow_Z());
                break;
            case hstring::hash("consumption"):
                internal_write_value(name, region->consumption_C());
                break;
            case hstring::hash("gdp"):
                internal_write_value(name, region->get_gdp());
                break;
            case hstring::hash("government_budget"):
                if (region->government()) {
                    internal_write_value(name, region->government()->budget());
                }
                break;
            case hstring::hash("people_affected"):
                // handled in iterate
                break;
            case hstring::hash("total_flow"): {
                std::vector<Flow> flows(model->regions_R.size(), Flow(0.0));
                for (const auto& ea : region->economic_agents) {
                    if (ea->is_firm()) {
                        for (const auto& bc : ea->as_firm()->sales_manager->business_connections) {
                            flows[bc->buyer->storage->economic_agent->region->index()] += bc->get_total_flow();
                        }
                    }
                }
                for (const auto& region_to : model->regions_R) {
                    internal_start_target(hstring("regions"), region_to.get());
                    internal_write_value(hstring("total_flow"), flows[region_to->index()]);
                    internal_end_target();
                }
            } break;
            case hstring::hash("sent_flow"): {
                std::vector<Flow> flows(model->regions_R.size(), Flow(0.0));
                for (const auto& ea : region->economic_agents) {
                    if (ea->is_firm()) {
                        for (const auto& bc : ea->as_firm()->sales_manager->business_connections) {
                            flows[bc->buyer->storage->economic_agent->region->index()] += bc->last_shipment_Z();
                        }
                    }
                }
                for (const auto& region_to : model->regions_R) {
                    internal_start_target(hstring("regions"), region_to.get());
                    internal_write_value(hstring("sent_flow"), flows[region_to->index()]);
                    internal_end_target();
                }
            } break;
            case hstring::hash("received_flows"): {
                std::vector<Flow> flows(model->regions_R.size(), Flow(0.0));
                for (const auto& ea : region->economic_agents) {
                    if (ea->is_firm()) {
                        for (const auto& bc : ea->as_firm()->sales_manager->business_connections) {
                            flows[bc->buyer->storage->economic_agent->region->index()] += bc->last_delivery_Z();
                        }
                    }
                }
                for (const auto& region_to : model->regions_R) {
                    internal_start_target(hstring("regions"), region_to.get());
                    internal_write_value(hstring("received_flow"), flows[region_to->index()]);
                    internal_end_target();
                }
            } break;
            default:
                if (!write_region_parameter_variant(region, name)) {
                    parameter_not_found(name);
                }
                break;
        }
    }
}

template<class ModelVariant>
bool Output<ModelVariant>::write_region_parameter_variant(const Region<ModelVariant>* region, const hstring& name) {
    UNUSED(region);
    UNUSED(name);
    return false;
}

template<class ModelVariant>
void Output<ModelVariant>::write_sector_parameters(const Sector<ModelVariant>* sector, const settings::SettingsNode& parameters) {
    for (const auto& observable : parameters.as_sequence()) {
        const hstring& name = observable.as<hstring>();
        switch (name) {
            case hstring::hash("total_production"):
                internal_write_value(name, sector->total_production_X());
                break;
            default:
                if (!write_sector_parameter_variant(sector, name)) {
                    parameter_not_found(name);
                }
                break;
        }
    }
}

template<class ModelVariant>
bool Output<ModelVariant>::write_sector_parameter_variant(const Sector<ModelVariant>* sector, const hstring& name) {
    UNUSED(sector);
    UNUSED(name);
    return false;
}

template<>
bool Output<VariantPrices>::write_sector_parameter_variant(const Sector<VariantPrices>* sector, const hstring& name) {
    switch (name) {
        case hstring::hash("total_demand"):
            internal_write_value(name, sector->total_demand_D());
            break;
        case hstring::hash("offer_price"):
            internal_write_value(name, sector->total_production_X().get_price());
            break;
        default:
            return false;
    }
    return true;
}

template<class ModelVariant>
void Output<ModelVariant>::iterate() {
    internal_iterate_begin();
    for (const auto& observables : output_node["observables"].as_sequence()) {
        for (const auto& observable : observables.as_map()) {
            const auto name = hstring(observable.first);
            const settings::SettingsNode& it = observable.second;
            switch (name) {
                case hstring::hash("firm"): {
                    if (!it.has("set")) {
                        if (!it.has("sector")) {
                            if (!it.has("region")) {
<<<<<<< HEAD
                                for (const auto& sector : model->sectors) {
                                    for (const auto& p : sector->firms) {
                                        internal_start_target("firms", p->sector, p->region);
=======
                                for (const auto& sector : model->sectors_C) {
                                    for (const auto& p : sector->firms_N) {
                                        internal_start_target(hstring("firms"), p->sector, p->region);
>>>>>>> 0891791b
                                        write_firm_parameters(p, it);
                                        internal_end_target();
                                    }
                                }
                            } else {
                                const Region<ModelVariant>* region = model->find_region(it["region"].as<std::string>());
                                if (region) {
                                    for (const auto& ea : region->economic_agents) {
                                        if (ea->type == EconomicAgent<ModelVariant>::Type::FIRM) {
                                            const Firm<ModelVariant>* p = ea->as_firm();
                                            internal_start_target(hstring("firms"), p->sector, p->region);
                                            write_firm_parameters(p, it);
                                            internal_end_target();
                                        }
                                    }
                                } else {
                                    warning("Region " << it["region"].as<std::string>() << " not found");
                                }
                            }
                        } else {
                            if (!it.has("region")) {
                                const Sector<ModelVariant>* sector = model->find_sector(it["sector"].as<std::string>());
                                if (sector) {
<<<<<<< HEAD
                                    for (const auto& p : sector->firms) {
                                        internal_start_target("firms", p->sector, p->region);
=======
                                    for (const auto& p : sector->firms_N) {
                                        internal_start_target(hstring("firms"), p->sector, p->region);
>>>>>>> 0891791b
                                        write_firm_parameters(p, it);
                                        internal_end_target();
                                    }
                                } else {
                                    warning("Sector " << it["sector"].as<std::string>() << " not found");
                                }
                            } else {
                                const Firm<ModelVariant>* p = model->find_firm(it["sector"].as<std::string>(), it["region"].as<std::string>());
                                if (p) {
                                    internal_start_target(hstring("firms"), p->sector, p->region);
                                    write_firm_parameters(p, it);
                                    internal_end_target();
                                } else {
                                    warning("Firm " << it["sector"].as<std::string>() << ":" << it["region"].as<std::string>() << " not found");
                                }
                            }
                        }
                    } else {
                        std::istringstream ss(it["set"].as<std::string>());
                        std::string ps;
                        while (getline(ss, ps, ',')) {
                            std::istringstream ss_l(ps);
                            std::string sector_name, region_name;
                            getline(ss_l, sector_name, ':');
                            getline(ss_l, region_name, ':');
                            const Firm<ModelVariant>* p = model->find_firm(sector_name, region_name);
                            if (p) {
                                internal_start_target(hstring("firms"), p->sector, p->region);
                                write_firm_parameters(p, it);
                                internal_end_target();
                            } else {
                                warning("Firm " << it["sector"].as<std::string>() << ":" << it["region"].as<std::string>() << " not found");
                            }
                        }
                    }
                } break;

                case hstring::hash("consumer"): {
                    if (!it.has("region")) {
                        for (const auto& region : model->regions) {
                            for (const auto& ea : region->economic_agents) {
                                if (ea->type == EconomicAgent<ModelVariant>::Type::CONSUMER) {
                                    Consumer<ModelVariant>* c = ea->as_consumer();
                                    internal_start_target(hstring("consumers"), c->region);
                                    write_consumer_parameters(c, it);
                                    internal_end_target();
                                }
                            }
                        }
                    } else {
                        Consumer<ModelVariant>* c = model->find_consumer(it["region"].as<std::string>());
                        if (c) {
                            internal_start_target(hstring("consumers"), c->region);
                            write_consumer_parameters(c, it);
                            internal_end_target();
                        } else {
                            warning("Consumer " << it["region"].as<std::string>() << " not found");
                        }
                    }
                } break;

<<<<<<< HEAD
                case settings::hstring::hash("agent"): {
                    for (const auto& region : model->regions) {
=======
                case hstring::hash("agent"): {
                    for (const auto& region : model->regions_R) {
>>>>>>> 0891791b
                        for (const auto& ea : region->economic_agents) {
                            internal_start_target(hstring("agents"), ea->sector, ea->region);
                            if (ea->type == EconomicAgent<ModelVariant>::Type::CONSUMER) {
                                write_consumer_parameters(ea->as_consumer(), it);
                            } else {
                                write_firm_parameters(ea->as_firm(), it);
                            }
                            internal_end_target();
                        }
                    }
                } break;

<<<<<<< HEAD
                case settings::hstring::hash("storage"): {
                    for (const auto& region : model->regions) {
=======
                case hstring::hash("storage"): {
                    for (const auto& region : model->regions_R) {
>>>>>>> 0891791b
                        for (const auto& ea : region->economic_agents) {
                            internal_start_target(hstring("storages"), ea->sector, ea->region);
                            for (const auto& is : ea->input_storages) {
                                internal_start_target(hstring("storages"), is->sector);
                                write_input_storage_parameters(is.get(), it);
                                internal_end_target();
                            }
                            internal_end_target();
                        }
                    }
                } break;

<<<<<<< HEAD
                case settings::hstring::hash("flow"): {
                    for (const auto& sector : model->sectors) {
                        for (const auto& ps : sector->firms) {
                            internal_start_target("flows", ps->sector, ps->region);
=======
                case hstring::hash("flow"): {
                    for (const auto& sector : model->sectors_C) {
                        for (const auto& ps : sector->firms_N) {
                            internal_start_target(hstring("flows"), ps->sector, ps->region);
>>>>>>> 0891791b
                            for (const auto& bc : ps->sales_manager->business_connections) {
                                internal_start_target(hstring("flows"), bc->buyer->storage->economic_agent->sector, bc->buyer->storage->economic_agent->region);
                                write_connection_parameters(bc.get(), it);
                                internal_end_target();
                            }
                            internal_end_target();
                        }
                    }
                } break;

                case hstring::hash("region"): {
                    const char* region_name = nullptr;
                    if (it.has("name")) {
                        region_name = it["name"].as<std::string>().c_str();
                    }
                    if (dynamic_cast<RasteredScenario<ModelVariant, FloatType>*>(scenario)) {
                        for (const auto& observable : it["parameters"].as_sequence()) {
                            const hstring& name = observable.as<hstring>();
                            switch (name) {
                                case hstring::hash("total_current_proxy_sum"):
                                    for (const auto& forcing : static_cast<RasteredScenario<ModelVariant, FloatType>*>(scenario)->forcings()) {
                                        if (forcing.region && ((region_name == nullptr) || forcing.region->id() == region_name)) {
                                            internal_start_target(hstring("regions"), forcing.region);
                                            internal_write_value(name, forcing.forcing);
                                            internal_end_target();
                                        }
                                    }
                                    break;
                            }
                        }
                    }
<<<<<<< HEAD
                    for (const auto& region : model->regions) {
                        if ((region_name == nullptr) || std::string(*region) == region_name) {
                            internal_start_target("regions", region.get());
=======
                    for (const auto& region : model->regions_R) {
                        if ((region_name == nullptr) || region->id() == region_name) {
                            internal_start_target(hstring("regions"), region.get());
>>>>>>> 0891791b
                            write_region_parameters(region.get(), it);
                            internal_end_target();
                        }
                    }
                } break;

                case hstring::hash("sector"): {
                    const char* sector_name = nullptr;
                    if (it.has("sector")) {
                        sector_name = it["sector"].as<std::string>().c_str();
                    }
<<<<<<< HEAD
                    for (const auto& sector : model->sectors) {
                        if (std::string(*sector) == "FCON") {
=======
                    for (const auto& sector : model->sectors_C) {
                        if (sector->id() == "FCON") {
>>>>>>> 0891791b
                            continue;
                        }
                        if ((sector_name == nullptr) || sector->id() == sector_name) {
                            internal_start_target(hstring("sectors"), sector.get());
                            write_sector_parameters(sector.get(), it);
                            internal_end_target();
                        }
                    }
                } break;

                case hstring::hash("meta"): {
                    internal_start_target(hstring("meta"));
                    for (const auto& observable : it["parameters"].as_sequence()) {
                        const hstring& name = observable.as<hstring>();
                        switch (name) {
                            case hstring::hash("duration"):
                                internal_write_value(name, Acclimate::instance()->duration());
                                break;
                            default:
                                parameter_not_found(name);
                                break;
                        }
                    }
                    internal_end_target();
                } break;

                default:
                    parameter_not_found(name);
                    break;
            }
        }
    }
    internal_iterate_end();
}

template<class ModelVariant>
void Output<ModelVariant>::end() {
    time_t end_time = time(nullptr);
    time_t duration = end_time - start_time;
    internal_write_footer(localtime(&duration));
    internal_end();
}

template<class ModelVariant>
void Output<ModelVariant>::internal_write_value(const hstring& name, FloatType v, const hstring& suffix) {
    UNUSED(name);
    UNUSED(suffix);
    UNUSED(v);
}

template<class ModelVariant>
void Output<ModelVariant>::internal_write_header(tm* timestamp, int max_threads) {
    UNUSED(timestamp);
    UNUSED(max_threads);
}

template<class ModelVariant>
void Output<ModelVariant>::internal_write_footer(tm* duration) {
    UNUSED(duration);
}

template<class ModelVariant>
void Output<ModelVariant>::internal_write_settings() {}

template<class ModelVariant>
void Output<ModelVariant>::internal_start() {}

template<class ModelVariant>
void Output<ModelVariant>::internal_iterate_begin() {}

template<class ModelVariant>
void Output<ModelVariant>::internal_iterate_end() {}

template<class ModelVariant>
void Output<ModelVariant>::internal_end() {}

template<class ModelVariant>
void Output<ModelVariant>::internal_start_target(const hstring& name, Sector<ModelVariant>* sector, Region<ModelVariant>* region) {
    UNUSED(name);
    UNUSED(sector);
    UNUSED(region);
}

template<class ModelVariant>
void Output<ModelVariant>::internal_start_target(const hstring& name, Sector<ModelVariant>* sector) {
    UNUSED(name);
    UNUSED(sector);
}

template<class ModelVariant>
void Output<ModelVariant>::internal_start_target(const hstring& name, Region<ModelVariant>* region) {
    UNUSED(region);
    UNUSED(name);
}

template<class ModelVariant>
void Output<ModelVariant>::internal_start_target(const hstring& name) {
    UNUSED(name);
}

template<class ModelVariant>
void Output<ModelVariant>::internal_end_target() {}

template<class ModelVariant>
void Output<ModelVariant>::event(EventType type,
                                 const Sector<ModelVariant>* sector_from,
                                 const Region<ModelVariant>* region_from,
                                 const Sector<ModelVariant>* sector_to,
                                 const Region<ModelVariant>* region_to,
                                 FloatType value) {
    UNUSED(type);
    UNUSED(sector_from);
    UNUSED(region_from);
    UNUSED(sector_to);
    UNUSED(region_to);
    UNUSED(value);
}

template<class ModelVariant>
void Output<ModelVariant>::event(EventType type,
                                 const Sector<ModelVariant>* sector_from,
                                 const Region<ModelVariant>* region_from,
                                 const EconomicAgent<ModelVariant>* economic_agent_to,
                                 FloatType value) {
    event(type, sector_from, region_from, economic_agent_to == nullptr ? nullptr : economic_agent_to->sector,
          economic_agent_to == nullptr ? nullptr : economic_agent_to->region, value);
}

template<class ModelVariant>
void Output<ModelVariant>::event(EventType type,
                                 const EconomicAgent<ModelVariant>* economic_agent_from,
                                 const EconomicAgent<ModelVariant>* economic_agent_to,
                                 FloatType value) {
    event(type, economic_agent_from == nullptr ? nullptr : economic_agent_from->sector, economic_agent_from == nullptr ? nullptr : economic_agent_from->region,
          economic_agent_to == nullptr ? nullptr : economic_agent_to->as_firm()->sector, economic_agent_to == nullptr ? nullptr : economic_agent_to->region,
          value);
}

template<class ModelVariant>
void Output<ModelVariant>::event(EventType type,
                                 const EconomicAgent<ModelVariant>* economic_agent_from,
                                 const Sector<ModelVariant>* sector_to,
                                 const Region<ModelVariant>* region_to,
                                 FloatType value) {
    event(type, economic_agent_from == nullptr ? nullptr : economic_agent_from->sector, economic_agent_from == nullptr ? nullptr : economic_agent_from->region,
          sector_to, region_to, value);
}

INSTANTIATE_BASIC(Output);
}  // namespace acclimate<|MERGE_RESOLUTION|>--- conflicted
+++ resolved
@@ -428,17 +428,10 @@
         }
         for (const auto& bc : s->purchasing_manager->business_connections) {
             Firm<ModelVariant>* firm_from = bc->seller->firm;
-<<<<<<< HEAD
-            if ((sector_from_name == nullptr) || std::string(*firm_from->sector) == sector_from_name) {
-                if ((region_from_name == nullptr) || std::string(*firm_from->region) == region_from_name) {
-                    internal_start_target("ingoing_connections", firm_from->sector, firm_from->region);
-                    write_connection_parameters(bc.get(), ingoing_connection_node["parameters"]);
-=======
             if ((sector_from_name == nullptr) || firm_from->sector->id() == sector_from_name) {
                 if ((region_from_name == nullptr) || firm_from->region->id() == region_from_name) {
                     internal_start_target(hstring("ingoing_connections"), firm_from->sector, firm_from->region);
-                    write_connection_parameters(bc, ingoing_connection_node["parameters"]);
->>>>>>> 0891791b
+                    write_connection_parameters(bc.get(), ingoing_connection_node["parameters"]);
                     internal_end_target();
                 }
             }
@@ -495,7 +488,7 @@
                 // handled in iterate
                 break;
             case hstring::hash("total_flow"): {
-                std::vector<Flow> flows(model->regions_R.size(), Flow(0.0));
+                std::vector<Flow> flows(model->regions.size(), Flow(0.0));
                 for (const auto& ea : region->economic_agents) {
                     if (ea->is_firm()) {
                         for (const auto& bc : ea->as_firm()->sales_manager->business_connections) {
@@ -503,14 +496,14 @@
                         }
                     }
                 }
-                for (const auto& region_to : model->regions_R) {
+                for (const auto& region_to : model->regions) {
                     internal_start_target(hstring("regions"), region_to.get());
                     internal_write_value(hstring("total_flow"), flows[region_to->index()]);
                     internal_end_target();
                 }
             } break;
             case hstring::hash("sent_flow"): {
-                std::vector<Flow> flows(model->regions_R.size(), Flow(0.0));
+                std::vector<Flow> flows(model->regions.size(), Flow(0.0));
                 for (const auto& ea : region->economic_agents) {
                     if (ea->is_firm()) {
                         for (const auto& bc : ea->as_firm()->sales_manager->business_connections) {
@@ -518,14 +511,14 @@
                         }
                     }
                 }
-                for (const auto& region_to : model->regions_R) {
+                for (const auto& region_to : model->regions) {
                     internal_start_target(hstring("regions"), region_to.get());
                     internal_write_value(hstring("sent_flow"), flows[region_to->index()]);
                     internal_end_target();
                 }
             } break;
             case hstring::hash("received_flows"): {
-                std::vector<Flow> flows(model->regions_R.size(), Flow(0.0));
+                std::vector<Flow> flows(model->regions.size(), Flow(0.0));
                 for (const auto& ea : region->economic_agents) {
                     if (ea->is_firm()) {
                         for (const auto& bc : ea->as_firm()->sales_manager->business_connections) {
@@ -533,7 +526,7 @@
                         }
                     }
                 }
-                for (const auto& region_to : model->regions_R) {
+                for (const auto& region_to : model->regions) {
                     internal_start_target(hstring("regions"), region_to.get());
                     internal_write_value(hstring("received_flow"), flows[region_to->index()]);
                     internal_end_target();
@@ -606,15 +599,9 @@
                     if (!it.has("set")) {
                         if (!it.has("sector")) {
                             if (!it.has("region")) {
-<<<<<<< HEAD
                                 for (const auto& sector : model->sectors) {
                                     for (const auto& p : sector->firms) {
-                                        internal_start_target("firms", p->sector, p->region);
-=======
-                                for (const auto& sector : model->sectors_C) {
-                                    for (const auto& p : sector->firms_N) {
                                         internal_start_target(hstring("firms"), p->sector, p->region);
->>>>>>> 0891791b
                                         write_firm_parameters(p, it);
                                         internal_end_target();
                                     }
@@ -638,13 +625,8 @@
                             if (!it.has("region")) {
                                 const Sector<ModelVariant>* sector = model->find_sector(it["sector"].as<std::string>());
                                 if (sector) {
-<<<<<<< HEAD
                                     for (const auto& p : sector->firms) {
-                                        internal_start_target("firms", p->sector, p->region);
-=======
-                                    for (const auto& p : sector->firms_N) {
                                         internal_start_target(hstring("firms"), p->sector, p->region);
->>>>>>> 0891791b
                                         write_firm_parameters(p, it);
                                         internal_end_target();
                                     }
@@ -706,13 +688,8 @@
                     }
                 } break;
 
-<<<<<<< HEAD
-                case settings::hstring::hash("agent"): {
+                case hstring::hash("agent"): {
                     for (const auto& region : model->regions) {
-=======
-                case hstring::hash("agent"): {
-                    for (const auto& region : model->regions_R) {
->>>>>>> 0891791b
                         for (const auto& ea : region->economic_agents) {
                             internal_start_target(hstring("agents"), ea->sector, ea->region);
                             if (ea->type == EconomicAgent<ModelVariant>::Type::CONSUMER) {
@@ -725,13 +702,8 @@
                     }
                 } break;
 
-<<<<<<< HEAD
-                case settings::hstring::hash("storage"): {
+                case hstring::hash("storage"): {
                     for (const auto& region : model->regions) {
-=======
-                case hstring::hash("storage"): {
-                    for (const auto& region : model->regions_R) {
->>>>>>> 0891791b
                         for (const auto& ea : region->economic_agents) {
                             internal_start_target(hstring("storages"), ea->sector, ea->region);
                             for (const auto& is : ea->input_storages) {
@@ -744,17 +716,10 @@
                     }
                 } break;
 
-<<<<<<< HEAD
-                case settings::hstring::hash("flow"): {
+                case hstring::hash("flow"): {
                     for (const auto& sector : model->sectors) {
                         for (const auto& ps : sector->firms) {
-                            internal_start_target("flows", ps->sector, ps->region);
-=======
-                case hstring::hash("flow"): {
-                    for (const auto& sector : model->sectors_C) {
-                        for (const auto& ps : sector->firms_N) {
                             internal_start_target(hstring("flows"), ps->sector, ps->region);
->>>>>>> 0891791b
                             for (const auto& bc : ps->sales_manager->business_connections) {
                                 internal_start_target(hstring("flows"), bc->buyer->storage->economic_agent->sector, bc->buyer->storage->economic_agent->region);
                                 write_connection_parameters(bc.get(), it);
@@ -786,15 +751,9 @@
                             }
                         }
                     }
-<<<<<<< HEAD
                     for (const auto& region : model->regions) {
-                        if ((region_name == nullptr) || std::string(*region) == region_name) {
-                            internal_start_target("regions", region.get());
-=======
-                    for (const auto& region : model->regions_R) {
                         if ((region_name == nullptr) || region->id() == region_name) {
                             internal_start_target(hstring("regions"), region.get());
->>>>>>> 0891791b
                             write_region_parameters(region.get(), it);
                             internal_end_target();
                         }
@@ -806,13 +765,8 @@
                     if (it.has("sector")) {
                         sector_name = it["sector"].as<std::string>().c_str();
                     }
-<<<<<<< HEAD
                     for (const auto& sector : model->sectors) {
-                        if (std::string(*sector) == "FCON") {
-=======
-                    for (const auto& sector : model->sectors_C) {
                         if (sector->id() == "FCON") {
->>>>>>> 0891791b
                             continue;
                         }
                         if ((sector_name == nullptr) || sector->id() == sector_name) {
