--- conflicted
+++ resolved
@@ -487,10 +487,7 @@
             case hstring::hash("people_affected"):
                 // handled in iterate
                 break;
-<<<<<<< HEAD
-            case hstring::hash("sent_flow"): {
-=======
-            case settings::hstring::hash("total_flow"): {
+            case hstring::hash("total_flow"): {
                 std::vector<Flow> flows(model->regions_R.size(), Flow(0.0));
                 for (const auto& ea : region->economic_agents) {
                     if (ea->is_firm()) {
@@ -500,13 +497,12 @@
                     }
                 }
                 for (const auto& region_to : model->regions_R) {
-                    internal_start_target("regions", region_to.get());
-                    internal_write_value("total_flow", flows[region_to->index()]);
+                    internal_start_target(hstring("regions"), region_to.get());
+                    internal_write_value(hstring("total_flow"), flows[region_to->index()]);
                     internal_end_target();
                 }
             } break;
-            case settings::hstring::hash("sent_flow"): {
->>>>>>> fcd1c142
+            case hstring::hash("sent_flow"): {
                 std::vector<Flow> flows(model->regions_R.size(), Flow(0.0));
                 for (const auto& ea : region->economic_agents) {
                     if (ea->is_firm()) {
@@ -516,21 +512,12 @@
                     }
                 }
                 for (const auto& region_to : model->regions_R) {
-<<<<<<< HEAD
                     internal_start_target(hstring("regions"), region_to.get());
                     internal_write_value(hstring("sent_flow"), flows[region_to->index()]);
                     internal_end_target();
                 }
             } break;
             case hstring::hash("received_flows"): {
-=======
-                    internal_start_target("regions", region_to.get());
-                    internal_write_value("sent_flow", flows[region_to->index()]);
-                    internal_end_target();
-                }
-            } break;
-            case settings::hstring::hash("received_flow"): {
->>>>>>> fcd1c142
                 std::vector<Flow> flows(model->regions_R.size(), Flow(0.0));
                 for (const auto& ea : region->economic_agents) {
                     if (ea->is_firm()) {
@@ -540,13 +527,8 @@
                     }
                 }
                 for (const auto& region_to : model->regions_R) {
-<<<<<<< HEAD
                     internal_start_target(hstring("regions"), region_to.get());
                     internal_write_value(hstring("received_flow"), flows[region_to->index()]);
-=======
-                    internal_start_target("regions", region_to.get());
-                    internal_write_value("received_flow", flows[region_to->index()]);
->>>>>>> fcd1c142
                     internal_end_target();
                 }
             } break;
