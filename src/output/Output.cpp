/*
  Copyright (C) 2014-2017 Sven Willner <sven.willner@pik-potsdam.de>
                          Christian Otto <christian.otto@pik-potsdam.de>

  This file is part of Acclimate.

  Acclimate is free software: you can redistribute it and/or modify
  it under the terms of the GNU Affero General Public License as
  published by the Free Software Foundation, either version 3 of
  the License, or (at your option) any later version.

  Acclimate is distributed in the hope that it will be useful,
  but WITHOUT ANY WARRANTY; without even the implied warranty of
  MERCHANTABILITY or FITNESS FOR A PARTICULAR PURPOSE.  See the
  GNU Affero General Public License for more details.

  You should have received a copy of the GNU Affero General Public License
  along with Acclimate.  If not, see <http://www.gnu.org/licenses/>.
*/

#include "output/Output.h"
#include "model/BusinessConnection.h"
#include "model/Consumer.h"
#include "model/EconomicAgent.h"
#include "model/Firm.h"
#include "model/Model.h"
#include "model/PurchasingManagerPrices.h"
#include "model/Region.h"
#include "model/Sector.h"
#include "model/Storage.h"
#include "scenario/RasteredScenario.h"
#include "scenario/Scenario.h"
#include "variants/ModelVariants.h"

namespace acclimate {

template<class ModelVariant>
Output<ModelVariant>::Output(const settings::SettingsNode& settings_p,
                             Model<ModelVariant>* model_p,
                             Scenario<ModelVariant>* scenario_p,
                             settings::SettingsNode output_node_p)
    : settings(settings_p), model(model_p), scenario(scenario_p), output_node(std::move(output_node_p)) {
    start_time = 0;
}

template<class ModelVariant>
void Output<ModelVariant>::start() {
    start_time = time(nullptr);
    internal_write_header(localtime(&start_time), Acclimate::instance()->thread_count());
    internal_write_settings();
    internal_start();
}

template<class ModelVariant>
inline void Output<ModelVariant>::parameter_not_found(const std::string& name) const {
    UNUSED(name);
    if (is_first_timestep()) {
        warning("Parameter '" << name << "' unknown");
    }
}

template<class ModelVariant>
inline void Output<ModelVariant>::internal_write_value(const hstring& name, FloatType v) {
    internal_write_value(name, v, hstring::null());
}

template<class ModelVariant>
inline void Output<ModelVariant>::internal_write_value(const hstring& name, const Stock& v) {
    internal_write_value(name, v.get_quantity(), hstring::null());
    internal_write_value(name, v.get_price(), hstring("_price"));
    internal_write_value(name, v.get_value(), hstring("_value"));
}

template<class ModelVariant>
inline void Output<ModelVariant>::internal_write_value(const hstring& name, const Flow& v) {
    internal_write_value(name, v.get_quantity(), hstring::null());
    internal_write_value(name, v.get_price(), hstring("_price"));
    internal_write_value(name, v.get_value(), hstring("_value"));
}

template<class ModelVariant>
template<int precision_digits_p>
inline void Output<ModelVariant>::internal_write_value(const hstring& name, const Type<precision_digits_p>& v, const hstring& suffix) {
    internal_write_value(name, to_float(v), suffix);
}

template<class ModelVariant>
void Output<ModelVariant>::write_firm_parameters(const Firm<ModelVariant>* p, const settings::SettingsNode& it) {
    for (const auto& observable : it["parameters"].as_sequence()) {
        const hstring& name = observable.as<hstring>();
        switch (name) {
            case hstring::hash("direct_loss"):
                internal_write_value(name, p->direct_loss());
                break;
            case hstring::hash("total_loss"):
                internal_write_value(name, p->total_loss());
                break;
            case hstring::hash("total_value_loss"):
                internal_write_value(name, p->total_value_loss());
                break;
            case hstring::hash("production"):
                internal_write_value(name, p->production_X());
                break;
<<<<<<< HEAD
            case hstring::hash("forcing"):
                internal_write_value(name, p->forcing_lambda());
=======
            case settings::hstring::hash("forcing"):
                internal_write_value(name, p->forcing());
>>>>>>> beb3e07a
                break;
            case hstring::hash("incoming_demand"):
                internal_write_value(name, p->sales_manager->sum_demand_requests_D());
                break;
            case hstring::hash("production_capacity"):
                internal_write_value(name, p->capacity_manager->get_production_capacity_p());
                break;
            case hstring::hash("desired_production_capacity"):
                internal_write_value(name, p->capacity_manager->get_desired_production_capacity_p_tilde());
                break;
            case hstring::hash("possible_production_capacity"):
                internal_write_value(name, p->capacity_manager->get_possible_production_capacity_p_hat());
                break;
            default:
                if (!write_firm_parameter_variant(p, name)) {
                    write_economic_agent_parameter(p, name);  // ignore unknown parameters
                }
                break;
        }
    }
    if (it.has("input_storage")) {
        write_input_storages(p, it["input_storage"]);
    }
    if (it.has("outgoing_connection")) {
        write_outgoing_connections(p, it["outgoing_connection"]);
    }
    if (it.has("consumption_connection")) {
        write_consumption_connections(p, it["consumption_connection"]);
    }
}

template<class ModelVariant>
bool Output<ModelVariant>::write_firm_parameter_variant(const Firm<ModelVariant>* p, const hstring& name) {
    UNUSED(p);
    UNUSED(name);
    return false;
}

template<>
bool Output<VariantPrices>::write_firm_parameter_variant(const Firm<VariantPrices>* p, const hstring& name) {
    switch (name) {
        case hstring::hash("offer_price"):
            internal_write_value(name, p->sales_manager->communicated_parameters().production_X.get_price());
            break;
        case hstring::hash("expected_offer_price"):
            internal_write_value(name, p->sales_manager->communicated_parameters().offer_price_n_bar);
            break;
        case hstring::hash("expected_production"):
            internal_write_value(name, p->sales_manager->communicated_parameters().expected_production_X);
            break;
        case hstring::hash("communicated_possible_production"):
            internal_write_value(name, p->sales_manager->communicated_parameters().possible_production_X_hat);
            break;
        case hstring::hash("unit_production_costs"):
            internal_write_value(name, p->sales_manager->communicated_parameters().possible_production_X_hat.get_price());
            break;
        case hstring::hash("total_production_costs"):
            internal_write_value(name, p->sales_manager->total_production_costs_C());
            break;
        case hstring::hash("total_revenue"):
            internal_write_value(name, p->sales_manager->total_revenue_R());
            break;
        case hstring::hash("tax"):
            internal_write_value(name, p->sales_manager->get_tax());
            break;
        default:
            return false;
    }
    return true;
}

template<class ModelVariant>
bool Output<ModelVariant>::write_economic_agent_parameter(const EconomicAgent<ModelVariant>* p, const hstring& name) {
    switch (name) {
        case hstring::hash("demand"): {
            Demand demand = Demand(0.0);
            for (const auto& is : p->input_storages) {
                demand += is->purchasing_manager->demand_D();
            }
            internal_write_value(name, demand);
        } break;
        case hstring::hash("input_flow"): {
            Flow input_flow = Flow(0.0);
            for (const auto& is : p->input_storages) {
                input_flow += is->last_input_flow_I();
            }
            internal_write_value(name, input_flow);
        } break;
        case hstring::hash("used_flow"):
        case hstring::hash("consumption"): {
            Flow used_flow = Flow(0.0);
            for (const auto& is : p->input_storages) {
                used_flow += is->used_flow_U();
            }
            internal_write_value(name, used_flow);
        } break;
        case hstring::hash("business_connections"): {
            int business_connections = 0;
            for (const auto& is : p->input_storages) {
                business_connections += is->purchasing_manager->business_connections.size();
            }
            internal_write_value(name, business_connections);
        } break;
        case hstring::hash("storage"): {
            Stock sum_storage_content = Stock(0.0);
            for (const auto& is : p->input_storages) {
                sum_storage_content += is->content_S();
            }
            internal_write_value(name, sum_storage_content);
        } break;
        default:
            return false;
    }
    return true;
}

template<class ModelVariant>
void Output<ModelVariant>::write_consumer_parameters(const Consumer<ModelVariant>* c, const settings::SettingsNode& it) {
    for (const auto& observable : it["parameters"].as_sequence()) {
        const hstring& name = observable.as<hstring>();
        switch (name) {
<<<<<<< HEAD
            case hstring::hash("forcing"):
                internal_write_value(name, c->forcing_kappa());
=======
            case settings::hstring::hash("forcing"):
                internal_write_value(name, c->forcing());
>>>>>>> beb3e07a
                break;
            default:
                if (!write_consumer_parameter_variant(c, name)) {
                    write_economic_agent_parameter(c, name);  // ignore unknown parameters
                }
                break;
        }
    }
    if (it.has("input_storage")) {
        write_input_storages(c, it["input_storage"]);
    }
}

template<class ModelVariant>
bool Output<ModelVariant>::write_consumer_parameter_variant(const Consumer<ModelVariant>* c, const hstring& name) {
    UNUSED(c);
    UNUSED(name);
    return false;
}

template<class ModelVariant>
void Output<ModelVariant>::write_input_storage_parameters(const Storage<ModelVariant>* s, const settings::SettingsNode& it) {
    for (const auto& observable : it["parameters"].as_sequence()) {
        const hstring& name = observable.as<hstring>();
        switch (name) {
            case hstring::hash("content"):
                internal_write_value(name, s->content_S());
                break;
            case hstring::hash("input_flow"):
                internal_write_value(name, s->last_input_flow_I());
                break;
            case hstring::hash("possible_use"):
                internal_write_value(name, (s->content_S() / s->sector->model->delta_t() + s->last_input_flow_I()));
                break;
            case hstring::hash("used_flow"):
                internal_write_value(name, s->used_flow_U());
                break;
            case hstring::hash("desired_used_flow"):
                internal_write_value(name, s->desired_used_flow_U_tilde());
                break;
            case hstring::hash("demand"):
                internal_write_value(name, s->purchasing_manager->demand_D());
                break;
            case hstring::hash("shipment"):
                internal_write_value(name, s->purchasing_manager->get_sum_of_last_shipments());
                break;
            case hstring::hash("business_connections"):
                internal_write_value(name, s->purchasing_manager->business_connections.size());
                break;
            default:
                if (!write_input_storage_parameter_variant(s, name)) {
                    parameter_not_found(name);
                }
                break;
        }
    }
}

template<class ModelVariant>
bool Output<ModelVariant>::write_input_storage_parameter_variant(const Storage<ModelVariant>* s, const hstring& name) {
    UNUSED(s);
    UNUSED(name);
    return false;
}

template<>
bool Output<VariantPrices>::write_input_storage_parameter_variant(const Storage<VariantPrices>* s, const hstring& name) {
    switch (name) {
        case hstring::hash("optimized_value"):
            internal_write_value(name, s->purchasing_manager->optimized_value());
            break;
        case hstring::hash("expected_costs"):
            internal_write_value(name, s->purchasing_manager->expected_costs());
            break;
        case hstring::hash("total_transport_penalty"):
            internal_write_value(name, s->purchasing_manager->total_transport_penalty());
            break;
        case hstring::hash("storage_demand"):
            internal_write_value(name, s->purchasing_manager->storage_demand());
            break;
        case hstring::hash("purchase"):
            internal_write_value(name, s->purchasing_manager->purchase());
            break;
        case hstring::hash("use"):
            internal_write_value(name, s->purchasing_manager->demand_D());
            break;
        default:
            return false;
    }
    return true;
}

template<class ModelVariant>
void Output<ModelVariant>::write_input_storages(const EconomicAgent<ModelVariant>* ea, const settings::SettingsNode& it) {
    for (const auto& input_storage_node : it.as_sequence()) {
        const char* storage_sector_name = nullptr;
        if (input_storage_node.has("sector")) {
            storage_sector_name = input_storage_node["sector"].as<std::string>().c_str();
        }
        for (const auto& is : ea->input_storages) {
            if ((storage_sector_name == nullptr) || is->sector->id() == storage_sector_name) {
                if (ea->type == EconomicAgent<ModelVariant>::Type::CONSUMER) {
                    internal_start_target(hstring("consumers/input_storages"), is->sector);
                } else {
                    internal_start_target(hstring("firms/input_storages"), is->sector);
                    if (input_storage_node.has("ingoing_connection")) {
                        write_ingoing_connections(is.get(), input_storage_node["ingoing_connection"]);
                    }
                }
                write_input_storage_parameters(is.get(), input_storage_node["parameters"]);
                internal_end_target();
                if (storage_sector_name != nullptr) {
                    break;
                }
            }
        }
    }
}

template<class ModelVariant>
void Output<ModelVariant>::write_connection_parameters(const BusinessConnection<ModelVariant>* b, const settings::SettingsNode& it) {
    for (const auto& observable : it["parameters"].as_sequence()) {
        const hstring& name = observable.as<hstring>();
        switch (name) {
            case hstring::hash("sent_flow"):
                internal_write_value(name, b->last_shipment_Z());
                break;
            case hstring::hash("received_flow"):
                internal_write_value(name, b->last_delivery_Z());
                break;
            case hstring::hash("demand_request"):
                internal_write_value(name, b->last_demand_request_D());
                break;
            case hstring::hash("total_flow"):
                internal_write_value(name, b->get_total_flow());
                break;
            case hstring::hash("flow_mean"):
                internal_write_value(name, b->get_flow_mean());
                break;
            case hstring::hash("initial_flow"):
                if (is_first_timestep()) {
                    internal_write_value(name, b->initial_flow_Z_star());
                }
                break;
            case hstring::hash("flow_deficit"):
                internal_write_value(name, b->get_flow_deficit());
                break;
            default:
                if (!write_connection_parameter_variant(b, name)) {
                    parameter_not_found(name);
                }
                break;
        }
    }
}

template<class ModelVariant>
bool Output<ModelVariant>::write_connection_parameter_variant(const BusinessConnection<ModelVariant>* b, const hstring& name) {
    UNUSED(b);
    UNUSED(name);
    return false;
}

template<class ModelVariant>
void Output<ModelVariant>::write_outgoing_connections(const Firm<ModelVariant>* p, const settings::SettingsNode& it) {
    for (const auto& outgoing_connection_node : it.as_sequence()) {
        const char* sector_to_name = nullptr;
        const char* region_to_name = nullptr;
        if (outgoing_connection_node.has("sector")) {
            sector_to_name = outgoing_connection_node["sector"].as<std::string>().c_str();
        }
        if (!outgoing_connection_node.has("region")) {
            region_to_name = outgoing_connection_node["region"].as<std::string>().c_str();
        }
        for (const auto& bc : p->sales_manager->business_connections) {
            if (bc->buyer->storage->economic_agent->type == EconomicAgent<ModelVariant>::Type::FIRM) {
                Firm<ModelVariant>* firm_to = bc->buyer->storage->economic_agent->as_firm();
                if ((sector_to_name == nullptr) || firm_to->sector->id() == sector_to_name) {
                    if ((region_to_name == nullptr) || firm_to->region->id() == region_to_name) {
                        internal_start_target(hstring("outgoing_connections"), firm_to->sector, firm_to->region);
                        write_connection_parameters(bc.get(), outgoing_connection_node["parameters"]);
                        internal_end_target();
                    }
                }
            }
        }
    }
}

template<class ModelVariant>
void Output<ModelVariant>::write_ingoing_connections(const Storage<ModelVariant>* s, const settings::SettingsNode& it) {
    for (const auto& ingoing_connection_node : it.as_sequence()) {
        const char* sector_from_name = nullptr;
        const char* region_from_name = nullptr;
        if (ingoing_connection_node.has("sector")) {
            sector_from_name = ingoing_connection_node["sector"].as<std::string>().c_str();
        }
        if (ingoing_connection_node.has("region")) {
            region_from_name = ingoing_connection_node["region"].as<std::string>().c_str();
        }
        for (const auto& bc : s->purchasing_manager->business_connections) {
            Firm<ModelVariant>* firm_from = bc->seller->firm;
            if ((sector_from_name == nullptr) || firm_from->sector->id() == sector_from_name) {
                if ((region_from_name == nullptr) || firm_from->region->id() == region_from_name) {
                    internal_start_target(hstring("ingoing_connections"), firm_from->sector, firm_from->region);
                    write_connection_parameters(bc, ingoing_connection_node["parameters"]);
                    internal_end_target();
                }
            }
        }
    }
}

template<class ModelVariant>
void Output<ModelVariant>::write_consumption_connections(const Firm<ModelVariant>* p, const settings::SettingsNode& it) {
    for (const auto& outgoing_connection_node : it.as_sequence()) {
        const char* region_to_name = nullptr;
        if (outgoing_connection_node.has("region")) {
            region_to_name = outgoing_connection_node["region"].as<std::string>().c_str();
        }
        for (const auto& bc : p->sales_manager->business_connections) {
            if (bc->buyer->storage->economic_agent->type == EconomicAgent<ModelVariant>::Type::CONSUMER) {
                Consumer<ModelVariant>* consumer_to = bc->buyer->storage->economic_agent->as_consumer();
                if ((region_to_name == nullptr) || consumer_to->region->id() == region_to_name) {
                    internal_start_target(hstring("consumption_connections"), consumer_to->region);
                    write_connection_parameters(bc.get(), outgoing_connection_node["parameters"]);
                    internal_end_target();
                    if (region_to_name != nullptr) {
                        break;
                    }
                }
            }
        }
    }
}

template<class ModelVariant>
void Output<ModelVariant>::write_region_parameters(const Region<ModelVariant>* region, const settings::SettingsNode& it) {
    for (const auto& observable : it["parameters"].as_sequence()) {
        const hstring& name = observable.as<hstring>();
        switch (name) {
            case hstring::hash("import"):
                internal_write_value(name, region->import_flow_Z());
                break;
            case hstring::hash("export"):
                internal_write_value(name, region->export_flow_Z());
                break;
            case hstring::hash("consumption"):
                internal_write_value(name, region->consumption_C());
                break;
            case hstring::hash("gdp"):
                internal_write_value(name, region->get_gdp());
                break;
            case hstring::hash("government_budget"):
                if (region->government()) {
                    internal_write_value(name, region->government()->budget());
                }
                break;
            case hstring::hash("people_affected"):
                // handled in iterate
                break;
            case hstring::hash("sent_flow"): {
                std::vector<Flow> flows(model->regions_R.size(), Flow(0.0));
                for (const auto& ea : region->economic_agents) {
                    if (ea->is_firm()) {
                        for (const auto& bc : ea->as_firm()->sales_manager->business_connections) {
                            flows[bc->buyer->storage->economic_agent->region->index()] += bc->last_shipment_Z();
                        }
                    }
                }
                for (const auto& region_to : model->regions_R) {
                    internal_start_target(hstring("regions"), region_to.get());
                    internal_write_value(hstring("sent_flow"), flows[region_to->index()]);
                    internal_end_target();
                }
            } break;
            case hstring::hash("received_flows"): {
                std::vector<Flow> flows(model->regions_R.size(), Flow(0.0));
                for (const auto& ea : region->economic_agents) {
                    if (ea->is_firm()) {
                        for (const auto& bc : ea->as_firm()->sales_manager->business_connections) {
                            flows[bc->buyer->storage->economic_agent->region->index()] += bc->last_delivery_Z();
                        }
                    }
                }
                for (const auto& region_to : model->regions_R) {
                    internal_start_target(hstring("regions"), region_to.get());
                    internal_write_value(hstring("received_flow"), flows[region_to->index()]);
                    internal_end_target();
                }
            } break;
            default:
                if (!write_region_parameter_variant(region, name)) {
                    parameter_not_found(name);
                }
                break;
        }
    }
}

template<class ModelVariant>
bool Output<ModelVariant>::write_region_parameter_variant(const Region<ModelVariant>* region, const hstring& name) {
    UNUSED(region);
    UNUSED(name);
    return false;
}

template<class ModelVariant>
void Output<ModelVariant>::write_sector_parameters(const Sector<ModelVariant>* sector, const settings::SettingsNode& parameters) {
    for (const auto& observable : parameters.as_sequence()) {
        const hstring& name = observable.as<hstring>();
        switch (name) {
            case hstring::hash("total_production"):
                internal_write_value(name, sector->total_production_X());
                break;
            default:
                if (!write_sector_parameter_variant(sector, name)) {
                    parameter_not_found(name);
                }
                break;
        }
    }
}

template<class ModelVariant>
bool Output<ModelVariant>::write_sector_parameter_variant(const Sector<ModelVariant>* sector, const hstring& name) {
    UNUSED(sector);
    UNUSED(name);
    return false;
}

template<>
bool Output<VariantPrices>::write_sector_parameter_variant(const Sector<VariantPrices>* sector, const hstring& name) {
    switch (name) {
        case hstring::hash("total_demand"):
            internal_write_value(name, sector->total_demand_D());
            break;
        case hstring::hash("offer_price"):
            internal_write_value(name, sector->total_production_X().get_price());
            break;
        default:
            return false;
    }
    return true;
}

template<class ModelVariant>
void Output<ModelVariant>::iterate() {
    internal_iterate_begin();
    for (const auto& observables : output_node["observables"].as_sequence()) {
        for (const auto& observable : observables.as_map()) {
            const auto name = hstring(observable.first);
            const settings::SettingsNode& it = observable.second;
            switch (name) {
                case hstring::hash("firm"): {
                    if (!it.has("set")) {
                        if (!it.has("sector")) {
                            if (!it.has("region")) {
                                for (const auto& sector : model->sectors_C) {
                                    for (const auto& p : sector->firms_N) {
                                        internal_start_target(hstring("firms"), p->sector, p->region);
                                        write_firm_parameters(p, it);
                                        internal_end_target();
                                    }
                                }
                            } else {
                                const Region<ModelVariant>* region = model->find_region(it["region"].as<std::string>());
                                if (region) {
                                    for (const auto& ea : region->economic_agents) {
                                        if (ea->type == EconomicAgent<ModelVariant>::Type::FIRM) {
                                            const Firm<ModelVariant>* p = ea->as_firm();
                                            internal_start_target(hstring("firms"), p->sector, p->region);
                                            write_firm_parameters(p, it);
                                            internal_end_target();
                                        }
                                    }
                                } else {
                                    warning("Region " << it["region"].as<std::string>() << " not found");
                                }
                            }
                        } else {
                            if (!it.has("region")) {
                                const Sector<ModelVariant>* sector = model->find_sector(it["sector"].as<std::string>());
                                if (sector) {
                                    for (const auto& p : sector->firms_N) {
                                        internal_start_target(hstring("firms"), p->sector, p->region);
                                        write_firm_parameters(p, it);
                                        internal_end_target();
                                    }
                                } else {
                                    warning("Sector " << it["sector"].as<std::string>() << " not found");
                                }
                            } else {
                                const Firm<ModelVariant>* p = model->find_firm(it["sector"].as<std::string>(), it["region"].as<std::string>());
                                if (p) {
                                    internal_start_target(hstring("firms"), p->sector, p->region);
                                    write_firm_parameters(p, it);
                                    internal_end_target();
                                } else {
                                    warning("Firm " << it["sector"].as<std::string>() << ":" << it["region"].as<std::string>() << " not found");
                                }
                            }
                        }
                    } else {
                        std::istringstream ss(it["set"].as<std::string>());
                        std::string ps;
                        while (getline(ss, ps, ',')) {
                            std::istringstream ss_l(ps);
                            std::string sector_name, region_name;
                            getline(ss_l, sector_name, ':');
                            getline(ss_l, region_name, ':');
                            const Firm<ModelVariant>* p = model->find_firm(sector_name, region_name);
                            if (p) {
                                internal_start_target(hstring("firms"), p->sector, p->region);
                                write_firm_parameters(p, it);
                                internal_end_target();
                            } else {
                                warning("Firm " << it["sector"].as<std::string>() << ":" << it["region"].as<std::string>() << " not found");
                            }
                        }
                    }
                } break;

                case hstring::hash("consumer"): {
                    if (!it.has("region")) {
                        for (const auto& region : model->regions_R) {
                            for (const auto& ea : region->economic_agents) {
                                if (ea->type == EconomicAgent<ModelVariant>::Type::CONSUMER) {
                                    Consumer<ModelVariant>* c = ea->as_consumer();
                                    internal_start_target(hstring("consumers"), c->region);
                                    write_consumer_parameters(c, it);
                                    internal_end_target();
                                }
                            }
                        }
                    } else {
                        Consumer<ModelVariant>* c = model->find_consumer(it["region"].as<std::string>());
                        if (c) {
                            internal_start_target(hstring("consumers"), c->region);
                            write_consumer_parameters(c, it);
                            internal_end_target();
                        } else {
                            warning("Consumer " << it["region"].as<std::string>() << " not found");
                        }
                    }
                } break;

                case hstring::hash("agent"): {
                    for (const auto& region : model->regions_R) {
                        for (const auto& ea : region->economic_agents) {
                            internal_start_target(hstring("agents"), ea->sector, ea->region);
                            if (ea->type == EconomicAgent<ModelVariant>::Type::CONSUMER) {
                                write_consumer_parameters(ea->as_consumer(), it);
                            } else {
                                write_firm_parameters(ea->as_firm(), it);
                            }
                            internal_end_target();
                        }
                    }
                } break;

                case hstring::hash("storage"): {
                    for (const auto& region : model->regions_R) {
                        for (const auto& ea : region->economic_agents) {
                            internal_start_target(hstring("storages"), ea->sector, ea->region);
                            for (const auto& is : ea->input_storages) {
                                internal_start_target(hstring("storages"), is->sector);
                                write_input_storage_parameters(is.get(), it);
                                internal_end_target();
                            }
                            internal_end_target();
                        }
                    }
                } break;

                case hstring::hash("flow"): {
                    for (const auto& sector : model->sectors_C) {
                        for (const auto& ps : sector->firms_N) {
                            internal_start_target(hstring("flows"), ps->sector, ps->region);
                            for (const auto& bc : ps->sales_manager->business_connections) {
                                internal_start_target(hstring("flows"), bc->buyer->storage->economic_agent->sector, bc->buyer->storage->economic_agent->region);
                                write_connection_parameters(bc.get(), it);
                                internal_end_target();
                            }
                            internal_end_target();
                        }
                    }
                } break;

                case hstring::hash("region"): {
                    const char* region_name = nullptr;
                    if (it.has("name")) {
                        region_name = it["name"].as<std::string>().c_str();
                    }
                    if (dynamic_cast<RasteredScenario<ModelVariant, FloatType>*>(scenario)) {
                        for (const auto& observable : it["parameters"].as_sequence()) {
                            const hstring& name = observable.as<hstring>();
                            switch (name) {
<<<<<<< HEAD
                                case hstring::hash("people_affected"):
                                    for (const auto& forcing : static_cast<RasteredScenario<ModelVariant>*>(scenario)->forcings()) {
                                        if (forcing.region && ((region_name == nullptr) || forcing.region->id() == region_name)) {
                                            internal_start_target(hstring("regions"), forcing.region);
                                            internal_write_value(name, forcing.people_affected);
=======
                                case settings::hstring::hash("total_current_proxy_sum"):
                                    for (const auto& forcing : static_cast<RasteredScenario<ModelVariant, FloatType>*>(scenario)->forcings()) {
                                        if (forcing.region && ((region_name == nullptr) || std::string(*forcing.region) == region_name)) {
                                            internal_start_target("regions", forcing.region);
                                            internal_write_value(name, forcing.forcing);
>>>>>>> beb3e07a
                                            internal_end_target();
                                        }
                                    }
                                    break;
                            }
                        }
                    }
                    for (const auto& region : model->regions_R) {
                        if ((region_name == nullptr) || region->id() == region_name) {
                            internal_start_target(hstring("regions"), region.get());
                            write_region_parameters(region.get(), it);
                            internal_end_target();
                        }
                    }
                } break;

                case hstring::hash("sector"): {
                    const char* sector_name = nullptr;
                    if (it.has("sector")) {
                        sector_name = it["sector"].as<std::string>().c_str();
                    }
                    for (const auto& sector : model->sectors_C) {
                        if (sector->id() == "FCON") {
                            continue;
                        }
                        if ((sector_name == nullptr) || sector->id() == sector_name) {
                            internal_start_target(hstring("sectors"), sector.get());
                            write_sector_parameters(sector.get(), it);
                            internal_end_target();
                        }
                    }
                } break;

                case hstring::hash("meta"): {
                    internal_start_target(hstring("meta"));
                    for (const auto& observable : it["parameters"].as_sequence()) {
                        const hstring& name = observable.as<hstring>();
                        switch (name) {
                            case hstring::hash("duration"):
                                internal_write_value(name, Acclimate::instance()->duration());
                                break;
                            default:
                                parameter_not_found(name);
                                break;
                        }
                    }
                    internal_end_target();
                } break;

                default:
                    parameter_not_found(name);
                    break;
            }
        }
    }
    internal_iterate_end();
}

template<class ModelVariant>
void Output<ModelVariant>::end() {
    time_t end_time = time(nullptr);
    time_t duration = end_time - start_time;
    internal_write_footer(localtime(&duration));
    internal_end();
}

template<class ModelVariant>
void Output<ModelVariant>::internal_write_value(const hstring& name, FloatType v, const hstring& suffix) {
    UNUSED(name);
    UNUSED(suffix);
    UNUSED(v);
}

template<class ModelVariant>
void Output<ModelVariant>::internal_write_header(tm* timestamp, int max_threads) {
    UNUSED(timestamp);
    UNUSED(max_threads);
}

template<class ModelVariant>
void Output<ModelVariant>::internal_write_footer(tm* duration) {
    UNUSED(duration);
}

template<class ModelVariant>
void Output<ModelVariant>::internal_write_settings() {}

template<class ModelVariant>
void Output<ModelVariant>::internal_start() {}

template<class ModelVariant>
void Output<ModelVariant>::internal_iterate_begin() {}

template<class ModelVariant>
void Output<ModelVariant>::internal_iterate_end() {}

template<class ModelVariant>
void Output<ModelVariant>::internal_end() {}

template<class ModelVariant>
void Output<ModelVariant>::internal_start_target(const hstring& name, Sector<ModelVariant>* sector, Region<ModelVariant>* region) {
    UNUSED(name);
    UNUSED(sector);
    UNUSED(region);
}

template<class ModelVariant>
void Output<ModelVariant>::internal_start_target(const hstring& name, Sector<ModelVariant>* sector) {
    UNUSED(name);
    UNUSED(sector);
}

template<class ModelVariant>
void Output<ModelVariant>::internal_start_target(const hstring& name, Region<ModelVariant>* region) {
    UNUSED(region);
    UNUSED(name);
}

template<class ModelVariant>
void Output<ModelVariant>::internal_start_target(const hstring& name) {
    UNUSED(name);
}

template<class ModelVariant>
void Output<ModelVariant>::internal_end_target() {}

template<class ModelVariant>
void Output<ModelVariant>::event(EventType type,
                                 const Sector<ModelVariant>* sector_from,
                                 const Region<ModelVariant>* region_from,
                                 const Sector<ModelVariant>* sector_to,
                                 const Region<ModelVariant>* region_to,
                                 FloatType value) {
    UNUSED(type);
    UNUSED(sector_from);
    UNUSED(region_from);
    UNUSED(sector_to);
    UNUSED(region_to);
    UNUSED(value);
}

template<class ModelVariant>
void Output<ModelVariant>::event(EventType type,
                                 const Sector<ModelVariant>* sector_from,
                                 const Region<ModelVariant>* region_from,
                                 const EconomicAgent<ModelVariant>* economic_agent_to,
                                 FloatType value) {
    event(type, sector_from, region_from, economic_agent_to == nullptr ? nullptr : economic_agent_to->sector,
          economic_agent_to == nullptr ? nullptr : economic_agent_to->region, value);
}

template<class ModelVariant>
void Output<ModelVariant>::event(EventType type,
                                 const EconomicAgent<ModelVariant>* economic_agent_from,
                                 const EconomicAgent<ModelVariant>* economic_agent_to,
                                 FloatType value) {
    event(type, economic_agent_from == nullptr ? nullptr : economic_agent_from->sector, economic_agent_from == nullptr ? nullptr : economic_agent_from->region,
          economic_agent_to == nullptr ? nullptr : economic_agent_to->as_firm()->sector, economic_agent_to == nullptr ? nullptr : economic_agent_to->region,
          value);
}

template<class ModelVariant>
void Output<ModelVariant>::event(EventType type,
                                 const EconomicAgent<ModelVariant>* economic_agent_from,
                                 const Sector<ModelVariant>* sector_to,
                                 const Region<ModelVariant>* region_to,
                                 FloatType value) {
    event(type, economic_agent_from == nullptr ? nullptr : economic_agent_from->sector, economic_agent_from == nullptr ? nullptr : economic_agent_from->region,
          sector_to, region_to, value);
}

INSTANTIATE_BASIC(Output);
}  // namespace acclimate<|MERGE_RESOLUTION|>--- conflicted
+++ resolved
@@ -101,13 +101,8 @@
             case hstring::hash("production"):
                 internal_write_value(name, p->production_X());
                 break;
-<<<<<<< HEAD
             case hstring::hash("forcing"):
-                internal_write_value(name, p->forcing_lambda());
-=======
-            case settings::hstring::hash("forcing"):
                 internal_write_value(name, p->forcing());
->>>>>>> beb3e07a
                 break;
             case hstring::hash("incoming_demand"):
                 internal_write_value(name, p->sales_manager->sum_demand_requests_D());
@@ -229,13 +224,8 @@
     for (const auto& observable : it["parameters"].as_sequence()) {
         const hstring& name = observable.as<hstring>();
         switch (name) {
-<<<<<<< HEAD
             case hstring::hash("forcing"):
-                internal_write_value(name, c->forcing_kappa());
-=======
-            case settings::hstring::hash("forcing"):
                 internal_write_value(name, c->forcing());
->>>>>>> beb3e07a
                 break;
             default:
                 if (!write_consumer_parameter_variant(c, name)) {
@@ -734,19 +724,11 @@
                         for (const auto& observable : it["parameters"].as_sequence()) {
                             const hstring& name = observable.as<hstring>();
                             switch (name) {
-<<<<<<< HEAD
-                                case hstring::hash("people_affected"):
-                                    for (const auto& forcing : static_cast<RasteredScenario<ModelVariant>*>(scenario)->forcings()) {
+                                case hstring::hash("total_current_proxy_sum"):
+                                    for (const auto& forcing : static_cast<RasteredScenario<ModelVariant, FloatType>*>(scenario)->forcings()) {
                                         if (forcing.region && ((region_name == nullptr) || forcing.region->id() == region_name)) {
                                             internal_start_target(hstring("regions"), forcing.region);
-                                            internal_write_value(name, forcing.people_affected);
-=======
-                                case settings::hstring::hash("total_current_proxy_sum"):
-                                    for (const auto& forcing : static_cast<RasteredScenario<ModelVariant, FloatType>*>(scenario)->forcings()) {
-                                        if (forcing.region && ((region_name == nullptr) || std::string(*forcing.region) == region_name)) {
-                                            internal_start_target("regions", forcing.region);
                                             internal_write_value(name, forcing.forcing);
->>>>>>> beb3e07a
                                             internal_end_target();
                                         }
                                     }
