--- conflicted
+++ resolved
@@ -496,11 +496,7 @@
                 }
                 break;
             case hstring::hash("total_flow"): {
-<<<<<<< HEAD
-                std::vector<Flow> flows(model()->regions_R.size(), Flow(0.0));
-=======
-                std::vector<Flow> flows(model->regions.size(), Flow(0.0));
->>>>>>> a7f3f18c
+                std::vector<Flow> flows(model()->regions.size(), Flow(0.0));
                 for (const auto& ea : region->economic_agents) {
                     if (ea->is_firm()) {
                         for (const auto& bc : ea->as_firm()->sales_manager->business_connections) {
@@ -508,22 +504,14 @@
                         }
                     }
                 }
-<<<<<<< HEAD
-                for (const auto& region_to : model()->regions_R) {
-=======
-                for (const auto& region_to : model->regions) {
->>>>>>> a7f3f18c
+                for (const auto& region_to : model()->regions) {
                     internal_start_target(hstring("regions"), region_to.get());
                     internal_write_value(hstring("total_flow"), flows[region_to->index()]);
                     internal_end_target();
                 }
             } break;
             case hstring::hash("sent_flow"): {
-<<<<<<< HEAD
-                std::vector<Flow> flows(model()->regions_R.size(), Flow(0.0));
-=======
-                std::vector<Flow> flows(model->regions.size(), Flow(0.0));
->>>>>>> a7f3f18c
+                std::vector<Flow> flows(model()->regions.size(), Flow(0.0));
                 for (const auto& ea : region->economic_agents) {
                     if (ea->is_firm()) {
                         for (const auto& bc : ea->as_firm()->sales_manager->business_connections) {
@@ -531,22 +519,14 @@
                         }
                     }
                 }
-<<<<<<< HEAD
-                for (const auto& region_to : model()->regions_R) {
-=======
-                for (const auto& region_to : model->regions) {
->>>>>>> a7f3f18c
+                for (const auto& region_to : model()->regions) {
                     internal_start_target(hstring("regions"), region_to.get());
                     internal_write_value(hstring("sent_flow"), flows[region_to->index()]);
                     internal_end_target();
                 }
             } break;
             case hstring::hash("received_flows"): {
-<<<<<<< HEAD
-                std::vector<Flow> flows(model()->regions_R.size(), Flow(0.0));
-=======
-                std::vector<Flow> flows(model->regions.size(), Flow(0.0));
->>>>>>> a7f3f18c
+                std::vector<Flow> flows(model()->regions.size(), Flow(0.0));
                 for (const auto& ea : region->economic_agents) {
                     if (ea->is_firm()) {
                         for (const auto& bc : ea->as_firm()->sales_manager->business_connections) {
@@ -554,11 +534,7 @@
                         }
                     }
                 }
-<<<<<<< HEAD
-                for (const auto& region_to : model()->regions_R) {
-=======
-                for (const auto& region_to : model->regions) {
->>>>>>> a7f3f18c
+                for (const auto& region_to : model()->regions) {
                     internal_start_target(hstring("regions"), region_to.get());
                     internal_write_value(hstring("received_flow"), flows[region_to->index()]);
                     internal_end_target();
@@ -633,13 +609,8 @@
                     if (!it.has("set")) {
                         if (!it.has("sector")) {
                             if (!it.has("region")) {
-<<<<<<< HEAD
-                                for (const auto& sector : model()->sectors_C) {
-                                    for (const auto& p : sector->firms_N) {
-=======
-                                for (const auto& sector : model->sectors) {
+                                for (const auto& sector : model()->sectors) {
                                     for (const auto& p : sector->firms) {
->>>>>>> a7f3f18c
                                         internal_start_target(hstring("firms"), p->sector, p->region);
                                         write_firm_parameters(p, it);
                                         internal_end_target();
@@ -705,11 +676,7 @@
 
                 case hstring::hash("consumer"): {
                     if (!it.has("region")) {
-<<<<<<< HEAD
-                        for (const auto& region : model()->regions_R) {
-=======
-                        for (const auto& region : model->regions) {
->>>>>>> a7f3f18c
+                        for (const auto& region : model()->regions) {
                             for (const auto& ea : region->economic_agents) {
                                 if (ea->type == EconomicAgent<ModelVariant>::Type::CONSUMER) {
                                     Consumer<ModelVariant>* c = ea->as_consumer();
@@ -732,11 +699,7 @@
                 } break;
 
                 case hstring::hash("agent"): {
-<<<<<<< HEAD
-                    for (const auto& region : model()->regions_R) {
-=======
-                    for (const auto& region : model->regions) {
->>>>>>> a7f3f18c
+                    for (const auto& region : model()->regions) {
                         for (const auto& ea : region->economic_agents) {
                             internal_start_target(hstring("agents"), ea->sector, ea->region);
                             if (ea->type == EconomicAgent<ModelVariant>::Type::CONSUMER) {
@@ -750,11 +713,7 @@
                 } break;
 
                 case hstring::hash("storage"): {
-<<<<<<< HEAD
-                    for (const auto& region : model()->regions_R) {
-=======
-                    for (const auto& region : model->regions) {
->>>>>>> a7f3f18c
+                    for (const auto& region : model()->regions) {
                         for (const auto& ea : region->economic_agents) {
                             internal_start_target(hstring("storages"), ea->sector, ea->region);
                             for (const auto& is : ea->input_storages) {
@@ -768,13 +727,8 @@
                 } break;
 
                 case hstring::hash("flow"): {
-<<<<<<< HEAD
-                    for (const auto& sector : model()->sectors_C) {
-                        for (const auto& ps : sector->firms_N) {
-=======
-                    for (const auto& sector : model->sectors) {
+                    for (const auto& sector : model()->sectors) {
                         for (const auto& ps : sector->firms) {
->>>>>>> a7f3f18c
                             internal_start_target(hstring("flows"), ps->sector, ps->region);
                             for (const auto& bc : ps->sales_manager->business_connections) {
                                 internal_start_target(hstring("flows"), bc->buyer->storage->economic_agent->sector, bc->buyer->storage->economic_agent->region);
@@ -807,11 +761,7 @@
                             }
                         }
                     }
-<<<<<<< HEAD
-                    for (const auto& region : model()->regions_R) {
-=======
-                    for (const auto& region : model->regions) {
->>>>>>> a7f3f18c
+                    for (const auto& region : model()->regions) {
                         if ((region_name == nullptr) || region->id() == region_name) {
                             internal_start_target(hstring("regions"), region.get());
                             write_region_parameters(region.get(), it);
@@ -825,11 +775,7 @@
                     if (it.has("sector")) {
                         sector_name = it["sector"].as<std::string>().c_str();
                     }
-<<<<<<< HEAD
-                    for (const auto& sector : model()->sectors_C) {
-=======
-                    for (const auto& sector : model->sectors) {
->>>>>>> a7f3f18c
+                    for (const auto& sector : model()->sectors) {
                         if (sector->id() == "FCON") {
                             continue;
                         }
