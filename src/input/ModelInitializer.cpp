--- conflicted
+++ resolved
@@ -200,6 +200,7 @@
         std::make_shared<BusinessConnection<ModelVariant>>(input_storage->purchasing_manager.get(), firm_from->sales_manager.get(), flow);
     firm_from->sales_manager->business_connections.emplace_back(business_connection);
     input_storage->purchasing_manager->business_connections.emplace_back(business_connection);
+
     if (static_cast<void*>(firm_from) == static_cast<void*>(economic_agent_to)) {
         firm_from->self_supply_connection(business_connection);
     }
@@ -217,11 +218,7 @@
 #ifdef CLEANUP_INFO
         info("Cleaning up...");
 #endif
-<<<<<<< HEAD
-        for (auto region = model->regions.begin(); region != model->regions.end(); region++) {
-=======
-        for (auto region = model->regions_R.begin(); region != model->regions_R.end(); ++region) {
->>>>>>> 0891791b
+        for (auto region = model->regions.begin(); region != model->regions.end(); ++region) {
             for (auto economic_agent = (*region)->economic_agents.begin(); economic_agent != (*region)->economic_agents.end();) {
                 if ((*economic_agent)->type == EconomicAgent<ModelVariant>::Type::FIRM) {
                     Firm<ModelVariant>* firm = (*economic_agent)->as_firm();
@@ -568,17 +565,12 @@
         std::vector<float> lats_val(regions_count);
         lats_var.getVar(&lats_val[0]);
 
-<<<<<<< HEAD
-        for (std::size_t i = 0; i < regions_count; i++) {
+        for (std::size_t i = 0; i < regions_count; ++i) {
             Region<ModelVariant>* region = model->find_region(regions_val[i]);
             if (region) {
                 std::unique_ptr<GeoPoint> centroid(new GeoPoint(lons_val[i], lats_val[i]));
                 region->set_centroid(centroid);
             }
-=======
-        for (std::size_t i = 0; i < regions_count; ++i) {
-            region_centroids.emplace(regions_val[i], GeographicPoint("centroid", lons_val[i], lats_val[i]));
->>>>>>> 0891791b
         }
         file.close();
     }
@@ -590,7 +582,7 @@
 
     for (auto& region_from : model->regions) {
         if (!region_from->centroid()) {
-            error("Centroid for " << std::string(*region_from) << " not found");
+            error("Centroid for " << region_from->id() << " not found");
         }
         for (auto& region_to : model->regions) {
             if (region_from == region_to) {
@@ -651,18 +643,8 @@
         }
 
         Region<ModelVariant>* region = model->find_region(region_name);
-<<<<<<< HEAD
         regions.push_back(region);  // might be == nullptr
-        index++;
-=======
-        if (!region) {
-            region = new Region<ModelVariant>(model, region_name, model->regions_R.size());
-            model->regions_R.emplace_back(region);
-        }
-
-        regions.push_back(region);
         ++index;
->>>>>>> 0891791b
     }
 
     std::ifstream transport_delays_file(filename.c_str());
@@ -687,7 +669,6 @@
             std::istringstream transport_string_stream(transport_line);
             std::string transport_str;
 
-<<<<<<< HEAD
             for (std::size_t col = 0; col < row; ++col) {
                 if (!getline(transport_string_stream, transport_str, ',')) {
                     error("Index and transport_delays are not consistent: Not enough columns in row " << row);
@@ -704,18 +685,6 @@
                     }
                     create_simple_transport_connection(region_from, region_to, transport_delay_tau - 1);  // -1 for backwards compatibility
                 }
-=======
-        for (std::size_t col = 0; col < regions.size(); ++col) {
-            if (!getline(transport_string_stream, transport_str, ',')) {
-                error("Index and transport_delays are not consistent: Not enough columns in row " << row);
-            }
-            if (!transport_str.empty() && transport_str[transport_str.size() - 1] == '\r') {
-                transport_str.erase(transport_str.size() - 1);
-            }
-            transport_delay_tau = std::stoi(transport_str);
-            if (transport_delay_tau <= 0 || transport_delay_tau > 254) {
-                error("Transport delay not valid: " << transport_delay_tau << " in col " << col << " in row " << row);
->>>>>>> 0891791b
             }
         }
     }
@@ -729,73 +698,38 @@
     if (skewness < 1) {
         error("Skewness must be >= 1");
     }
-
     const auto sectors_cnt = network["sectors"].as<unsigned int>();
     for (std::size_t i = 0; i < sectors_cnt; ++i) {
         add_sector("SEC" + std::to_string(i + 1));
     }
-<<<<<<< HEAD
-
     const auto regions_cnt = network["regions"].as<unsigned int>();
-    for (std::size_t i = 0; i < regions_cnt; i++) {
-        Region<ModelVariant>* region = add_region("RG" + std::to_string(i));
-        add_consumer(region);
-        for (std::size_t i = 0; i < sectors_cnt; i++) {
-            add_firm(model->sectors[i + 1].get(), region);
-=======
     for (std::size_t i = 0; i < regions_cnt; ++i) {
         Region<ModelVariant>* region = add_region("RG" + std::to_string(i));
         add_consumer(region);
         for (std::size_t i = 0; i < sectors_cnt; ++i) {
-            add_firm(model->sectors_C[i + 1].get(), region);
->>>>>>> 0891791b
-        }
-    }
-
+            add_firm(model->sectors[i + 1].get(), region);
+        }
+    }
     build_transport_network();
 
     const Flow flow = Flow(FlowQuantity(1.0), Price(1.0));
     const Flow double_flow = Flow(FlowQuantity(2.0), Price(1.0));
-<<<<<<< HEAD
-    for (std::size_t r = 0; r < regions_cnt; r++) {
-        for (std::size_t i = 0; i < sectors_cnt; i++) {
-            info(std::string(*model->sectors[i + 1]->firms[r])
-                 << "->" << std::string(*model->sectors[(i + 1) % sectors_cnt + 1]->firms[r]) << " = " << flow.get_quantity());
+    for (std::size_t r = 0; r < regions_cnt; ++r) {
+        for (std::size_t i = 0; i < sectors_cnt; ++i) {
+            info(model->sectors[i + 1]->firms[r]->id() << "->" << model->sectors[(i + 1) % sectors_cnt + 1]->firms[r]->id() << " = " << flow.get_quantity());
             initialize_connection(model->sectors[i + 1]->firms[r], model->sectors[(i + 1) % sectors_cnt + 1]->firms[r], flow);
             if (!closed && r == regions_cnt - 1) {
-                info(std::string(*model->sectors[i + 1]->firms[r])
-                     << "->" << std::string(*model->find_consumer(model->regions[r].get())) << " = " << double_flow.get_quantity());
+                info(model->sectors[i + 1]->firms[r]->id()
+                     << "->" << model->find_consumer(model->regions[r].get())->id() << " = " << double_flow.get_quantity());
                 initialize_connection(model->sectors[i + 1]->firms[r], model->find_consumer(model->regions[r].get()), double_flow);
             } else {
-                info(std::string(*model->sectors[i + 1]->firms[r])
-                     << "->" << std::string(*model->find_consumer(model->regions[r].get())) << " = " << flow.get_quantity());
+                info(model->sectors[i + 1]->firms[r]->id() << "->" << model->find_consumer(model->regions[r].get())->id() << " = " << flow.get_quantity());
                 initialize_connection(model->sectors[i + 1]->firms[r], model->find_consumer(model->regions[r].get()), flow);
             }
             if (closed || r < regions_cnt - 1) {
-                info(std::string(*model->sectors[i + 1]->firms[r])
-                     << "->" << std::string(*model->sectors[(i + skewness) % sectors_cnt + 1]->firms[(r + 1) % regions_cnt]) << " = " << flow.get_quantity());
+                info(model->sectors[i + 1]->firms[r]->id()
+                     << "->" << model->sectors[(i + skewness) % sectors_cnt + 1]->firms[(r + 1) % regions_cnt]->id() << " = " << flow.get_quantity());
                 initialize_connection(model->sectors[i + 1]->firms[r], model->sectors[(i + skewness) % sectors_cnt + 1]->firms[(r + 1) % regions_cnt], flow);
-=======
-    for (std::size_t r = 0; r < regions_cnt; ++r) {
-        for (std::size_t i = 0; i < sectors_cnt; ++i) {
-            info(model->sectors_C[i + 1]->firms_N[r]->id()
-                 << "->" << model->sectors_C[(i + 1) % sectors_cnt + 1]->firms_N[r]->id() << " = " << flow.get_quantity());
-            initialize_connection(model->sectors_C[i + 1]->firms_N[r], model->sectors_C[(i + 1) % sectors_cnt + 1]->firms_N[r], flow);
-            if (!closed && r == regions_cnt - 1) {
-                info(model->sectors_C[i + 1]->firms_N[r]->id()
-                     << "->" << model->find_consumer(model->regions_R[r].get())->id() << " = " << double_flow.get_quantity());
-                initialize_connection(model->sectors_C[i + 1]->firms_N[r], model->find_consumer(model->regions_R[r].get()), double_flow);
-            } else {
-                info(model->sectors_C[i + 1]->firms_N[r]->id()
-                     << "->" << model->find_consumer(model->regions_R[r].get())->id() << " = " << flow.get_quantity());
-                initialize_connection(model->sectors_C[i + 1]->firms_N[r], model->find_consumer(model->regions_R[r].get()), flow);
-            }
-            if (closed || r < regions_cnt - 1) {
-                info(model->sectors_C[i + 1]->firms_N[r]->id()
-                     << "->" << model->sectors_C[(i + skewness) % sectors_cnt + 1]->firms_N[(r + 1) % regions_cnt]->id() << " = " << flow.get_quantity());
-                initialize_connection(model->sectors_C[i + 1]->firms_N[r], model->sectors_C[(i + skewness) % sectors_cnt + 1]->firms_N[(r + 1) % regions_cnt],
-                                      flow);
->>>>>>> 0891791b
             }
         }
     }
@@ -805,6 +739,7 @@
 void ModelInitializer<ModelVariant>::build_agent_network_from_table(const mrio::Table<FloatType, std::size_t>& table, FloatType flow_threshold) {
     std::vector<EconomicAgent<ModelVariant>*> economic_agents;
     economic_agents.reserve(table.index_set().size());
+
     for (const auto& index : table.index_set().total_indices) {
         const std::string& region_name = index.region->name;
         const std::string& sector_name = index.sector->name;
