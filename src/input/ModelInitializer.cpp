/*
  Copyright (C) 2014-2017 Sven Willner <sven.willner@pik-potsdam.de>
                          Christian Otto <christian.otto@pik-potsdam.de>

  This file is part of Acclimate.

  Acclimate is free software: you can redistribute it and/or modify
  it under the terms of the GNU Affero General Public License as
  published by the Free Software Foundation, either version 3 of
  the License, or (at your option) any later version.

  Acclimate is distributed in the hope that it will be useful,
  but WITHOUT ANY WARRANTY; without even the implied warranty of
  MERCHANTABILITY or FITNESS FOR A PARTICULAR PURPOSE.  See the
  GNU Affero General Public License for more details.

  You should have received a copy of the GNU Affero General Public License
  along with Acclimate.  If not, see <http://www.gnu.org/licenses/>.
*/

#include "input/ModelInitializer.h"
#include <algorithm>
#include <fstream>
#include <memory>
#include <vector>
#include "MRIOIndexSet.h"
#include "MRIOTable.h"
#include "model/BusinessConnection.h"
#include "model/Consumer.h"
#include "model/EconomicAgent.h"
#include "model/Firm.h"
#include "model/GeoConnection.h"
#include "model/GeoPoint.h"
#include "model/GeoRoute.h"
#include "model/Model.h"
#include "model/Region.h"
#include "model/Sector.h"
#include "model/Storage.h"
#include "netcdf_headers.h"
#include "optimization.h"
#include "run.h"
#include "variants/ModelVariants.h"

namespace acclimate {

template<class ModelVariant>
ModelInitializer<ModelVariant>::ModelInitializer(Model<ModelVariant>* model_p, const settings::SettingsNode& settings_p)
    : model_m(model_p), settings(settings_p) {
    const settings::SettingsNode& parameters = settings["model"];
    const settings::SettingsNode& run = settings["run"];
    model()->start_time(run["start"].as<Time>());
    model()->stop_time(run["stop"].as<Time>());
    model()->delta_t(parameters["delta_t"].as<Time>());
    model()->no_self_supply(parameters["no_self_supply"].as<bool>());
}

template<class ModelVariant>
settings::SettingsNode ModelInitializer<ModelVariant>::get_named_property(const std::string& tag_name,
                                                                          const std::string& node_name,
                                                                          const std::string& property_name) const {
    const settings::SettingsNode& node_settings = settings[tag_name];
    if (node_settings.has(node_name) && node_settings[node_name].has(property_name)) {
        return node_settings[node_name][property_name];
    }
    return node_settings["ALL"][property_name];
}

template<class ModelVariant>
settings::SettingsNode ModelInitializer<ModelVariant>::get_firm_property(const std::string& sector_name,
                                                                         const std::string& region_name,
                                                                         const std::string& property_name) const {
    const settings::SettingsNode& firm_settings = settings["firms"];
    if (firm_settings.has(sector_name + ":" + region_name) && firm_settings[sector_name + ":" + region_name].has(property_name)) {
        return firm_settings[sector_name + ":" + region_name][property_name];
    }
    if (firm_settings.has(sector_name) && firm_settings[sector_name].has(property_name)) {
        return firm_settings[sector_name][property_name];
    }
    if (firm_settings.has(region_name) && firm_settings[region_name].has(property_name)) {
        return firm_settings[region_name][property_name];
    }
    return firm_settings["ALL"][property_name];
}

template<class ModelVariant>
Firm<ModelVariant>* ModelInitializer<ModelVariant>::add_firm(Sector<ModelVariant>* sector, Region<ModelVariant>* region) {
    auto firm = new Firm<ModelVariant>(sector, region,
                                       static_cast<Ratio>(get_firm_property(sector->id(), region->id(), "possible_overcapacity_ratio").template as<double>()));
    region->economic_agents.emplace_back(firm);
    sector->firms.push_back(firm);
    return firm;
}

template<class ModelVariant>
Consumer<ModelVariant>* ModelInitializer<ModelVariant>::add_consumer(Region<ModelVariant>* region) {
    auto consumer = new Consumer<ModelVariant>(region);
    region->economic_agents.emplace_back(consumer);
    return consumer;
}

template<class ModelVariant>
Region<ModelVariant>* ModelInitializer<ModelVariant>::add_region(const std::string& name) {
    Region<ModelVariant>* region = model()->find_region(name);
    if (region == nullptr) {
        region = model()->add_region(name);
    }
    return region;
}

#ifdef VARIANT_BASIC
template<>
Sector<VariantBasic>* ModelInitializer<VariantBasic>::add_sector(const std::string& name) {
    Sector<VariantBasic>* sector = model()->find_sector(name);
    if (sector == nullptr) {
        sector =
            model()->add_sector(name, get_named_property("sectors", name, "upper_storage_limit").template as<Ratio>(),
                                get_named_property("sectors", name, "initial_storage_fill_factor").template as<FloatType>() * model()->delta_t(),
                                Sector<VariantBasic>::map_transport_type(get_named_property("sectors", name, "transport").template as<settings::hstring>()));
    }
    return sector;
}
#endif

#ifdef VARIANT_DEMAND
template<>
Sector<VariantDemand>* ModelInitializer<VariantDemand>::add_sector(const std::string& name) {
    Sector<VariantDemand>* sector = model()->find_sector(name);
    if (sector == nullptr) {
        sector =
            model()->add_sector(name, get_named_property("sectors", name, "upper_storage_limit").template as<Ratio>(),
                                get_named_property("sectors", name, "initial_storage_fill_factor").template as<FloatType>() * model()->delta_t(),
                                Sector<VariantDemand>::map_transport_type(get_named_property("sectors", name, "transport").template as<settings::hstring>()));
        sector->parameters_writable().storage_refill_enforcement_gamma =
            get_named_property("sectors", name, "storage_refill_enforcement").template as<FloatType>() * model()->delta_t();
    }
    return sector;
}
#endif

#ifdef VARIANT_PRICES
template<>
Sector<VariantPrices>* ModelInitializer<VariantPrices>::add_sector(const std::string& name) {
    Sector<VariantPrices>* sector = model()->find_sector(name);
    if (sector == nullptr) {
        sector =
            model()->add_sector(name, get_named_property("sectors", name, "upper_storage_limit").template as<Ratio>(),
                                get_named_property("sectors", name, "initial_storage_fill_factor").template as<FloatType>() * model()->delta_t(),
                                Sector<VariantPrices>::map_transport_type(get_named_property("sectors", name, "transport").template as<settings::hstring>()));
        sector->parameters_writable().supply_elasticity = get_named_property("sectors", name, "supply_elasticity").template as<Ratio>();
        sector->parameters_writable().price_increase_production_extension =
            get_named_property("sectors", name, "price_increase_production_extension").template as<Price>();
        sector->parameters_writable().estimated_price_increase_production_extension =
            get_named_property("sectors", name, "estimated_price_increase_production_extension")
                .template as<Price>(to_float(sector->parameters_writable().price_increase_production_extension));
        sector->parameters_writable().initial_markup = get_named_property("sectors", name, "initial_markup").template as<Price>();
        sector->parameters_writable().consumption_price_elasticity = get_named_property("sectors", name, "consumption_price_elasticity").template as<Ratio>();
        sector->parameters_writable().target_storage_refill_time =
            get_named_property("sectors", name, "target_storage_refill_time").template as<FloatType>() * model()->delta_t();
        sector->parameters_writable().target_storage_withdraw_time =
            get_named_property("sectors", name, "target_storage_withdraw_time").template as<FloatType>() * model()->delta_t();
    }
    return sector;
}
#endif

template<class ModelVariant>
void ModelInitializer<ModelVariant>::initialize_connection(
    Sector<ModelVariant>* sector_from, Region<ModelVariant>* region_from, Sector<ModelVariant>* sector_to, Region<ModelVariant>* region_to, const Flow& flow) {
    Firm<ModelVariant>* firm_from = model()->find_firm(sector_from, region_from->id());
    if (!firm_from) {
        firm_from = add_firm(sector_from, region_from);
        if (!firm_from) {
            return;
        }
    }
    Firm<ModelVariant>* firm_to = model()->find_firm(sector_to, region_to->id());
    if (!firm_to) {
        firm_to = add_firm(sector_to, region_to);
        if (!firm_to) {
            return;
        }
    }
    initialize_connection(firm_from, firm_to, flow);
}

template<class ModelVariant>
void ModelInitializer<ModelVariant>::initialize_connection(Firm<ModelVariant>* firm_from, EconomicAgent<ModelVariant>* economic_agent_to, const Flow& flow) {
    if (model()->no_self_supply() && (static_cast<void*>(firm_from) == static_cast<void*>(economic_agent_to))) {
        return;
    }
#ifdef DEBUG
#define SKIP(a)                                                    \
    if (firm_from->id() + "->" + economic_agent_to->id() == (a)) { \
        warning("skipping " << (a));                               \
        return;                                                    \
    }
// use SKIP("...:...->...:..."); to skip connections
#endif
    Sector<ModelVariant>* sector_from = firm_from->sector;
    Storage<ModelVariant>* input_storage = economic_agent_to->find_input_storage(sector_from->id());
    if (!input_storage) {
        input_storage = new Storage<ModelVariant>(sector_from, economic_agent_to);
        economic_agent_to->input_storages.emplace_back(input_storage);
    }
    assert(flow.get_quantity() > 0.0);
    input_storage->add_initial_flow_Z_star(flow);
    firm_from->add_initial_production_X_star(flow);

    auto business_connection =
        std::make_shared<BusinessConnection<ModelVariant>>(input_storage->purchasing_manager.get(), firm_from->sales_manager.get(), flow);
    firm_from->sales_manager->business_connections.emplace_back(business_connection);
    input_storage->purchasing_manager->business_connections.emplace_back(business_connection);

    if (static_cast<void*>(firm_from) == static_cast<void*>(economic_agent_to)) {
        firm_from->self_supply_connection(business_connection);
    }
}

template<class ModelVariant>
void ModelInitializer<ModelVariant>::clean_network() {
    int firm_count;
    int consumer_count;
    bool needs_cleaning = true;
    while (needs_cleaning) {
        firm_count = 0;
        consumer_count = 0;
        needs_cleaning = false;
#ifdef CLEANUP_INFO
        info("Cleaning up...");
#endif
        for (auto region = model()->regions.begin(); region != model()->regions.end(); ++region) {
            for (auto economic_agent = (*region)->economic_agents.begin(); economic_agent != (*region)->economic_agents.end();) {
                if ((*economic_agent)->type == EconomicAgent<ModelVariant>::Type::FIRM) {
                    Firm<ModelVariant>* firm = (*economic_agent)->as_firm();

                    FlowQuantity input = FlowQuantity(0.0);
                    for (const auto& input_storage : firm->input_storages) {
                        input += input_storage->initial_input_flow_I_star().get_quantity();
                    }
                    FloatType value_added = to_float(firm->initial_production_X_star().get_quantity() - input);

                    if (value_added <= 0.0 || firm->sales_manager->business_connections.empty()
                        || (firm->sales_manager->business_connections.size() == 1 && firm->self_supply_connection()) || firm->input_storages.empty()
                        || (firm->input_storages.size() == 1 && firm->self_supply_connection())) {
                        needs_cleaning = true;

#ifdef CLEANUP_INFO
                        if (value_added <= 0.0) {
                            warning(firm->id() << ": removed (value added only " << value_added << ")");
                        } else if (firm->sales_manager->business_connections.size() == 0
                                   || (firm->sales_manager->business_connections.size() == 1 && firm->self_supply_connection())) {
                            warning(firm->id() << ": removed (no outgoing connection)");
                        } else {
                            warning(firm->id() << ": removed (no incoming connection)");
                        }
#endif
                        // Alter initial_input_flow of buying economic agents
                        for (auto& business_connection : firm->sales_manager->business_connections) {
                            if (!business_connection->buyer) {
                                error("Buyer invalid");
                            }
                            if (!business_connection->buyer->storage->subtract_initial_flow_Z_star(business_connection->initial_flow_Z_star())) {
                                business_connection->buyer->remove_business_connection(business_connection.get());
                            }
                        }

                        // Alter initial_production of supplying firms
                        for (auto& storage : firm->input_storages) {
                            for (auto& business_connection : storage->purchasing_manager->business_connections) {
                                if (!business_connection->seller) {
                                    error("Seller invalid");
                                }
                                business_connection->seller->firm->subtract_initial_production_X_star(business_connection->initial_flow_Z_star());
                                business_connection->seller->remove_business_connection(business_connection.get());
                            }
                        }

                        firm->sector->remove_firm(firm);
                        // Clean up memory of firm
                        economic_agent = (*region)->economic_agents.erase(economic_agent);
                    } else {
                        ++economic_agent;
                        ++firm_count;
                    }
                } else if ((*economic_agent)->type == EconomicAgent<ModelVariant>::Type::CONSUMER) {
                    Consumer<ModelVariant>* consumer = (*economic_agent)->as_consumer();

                    if (consumer->input_storages.empty()) {
#ifdef CLEANUP_INFO
                        warning(consumer->id() << ": removed (no incoming connection)");
#endif
                        // Clean up memory of consumer
                        economic_agent = (*region)->economic_agents.erase(economic_agent);
                    } else {
                        ++economic_agent;
                        ++consumer_count;
                    }
                } else {
                    error("Unknown economic agent type");
                }
            }
        }
    }
    info("Number of firms: " << firm_count);
    info("Number of consumers: " << consumer_count);
    if (firm_count == 0 && consumer_count == 0) {
        error("No economic agents present");
    }
}

#ifdef DEBUG
template<class ModelVariant>
void ModelInitializer<ModelVariant>::print_network_characteristics() const {
    FloatType average_transport_delay = 0;
    unsigned int region_wo_firm_count = 0;
    for (auto& region : model()->regions) {
        FloatType average_transport_delay_region = 0;
        unsigned int firm_count = 0;
        for (auto& economic_agent : region->economic_agents) {
            if (economic_agent->type == EconomicAgent<ModelVariant>::Type::FIRM) {
                FloatType average_tranport_delay_economic_agent = 0;
                Firm<ModelVariant>* firm = economic_agent->as_firm();
                for (auto& business_connection : firm->sales_manager->business_connections) {
                    average_tranport_delay_economic_agent += business_connection->get_transport_delay_tau();
                }
                assert(!economic_agent->as_firm()->sales_manager->business_connections.empty());
                average_tranport_delay_economic_agent /= FloatType(firm->sales_manager->business_connections.size());
                ++firm_count;
                average_transport_delay_region += average_tranport_delay_economic_agent;
            }
        }
        if (firm_count > 0) {
            average_transport_delay_region /= FloatType(firm_count);
#ifdef CLEANUP_INFO
            info(region->id() << ": number of firms: " << firm_count << " average transport delay: " << average_transport_delay_region);
#endif
            average_transport_delay += average_transport_delay_region;
        } else {
            ++region_wo_firm_count;
            warning(region->id() << ": no firm");
        }
    }
    average_transport_delay /= FloatType(model()->regions.size() - region_wo_firm_count);
#ifdef CLEANUP_INFO
    info("Average transport delay: " << average_transport_delay);
#endif
}
#endif

template<class ModelVariant>
void ModelInitializer<ModelVariant>::read_transport_network_netcdf(const std::string& filename) {
    const settings::SettingsNode& transport = settings["transport"];
    const auto aviation_speed = transport["aviation_speed"].as<FloatType>();
    const auto road_speed = transport["road_speed"].as<FloatType>();
    const auto sea_speed = transport["sea_speed"].as<FloatType>();
    const auto port_delay = transport["port_delay"].as<TransportDelay>();
    const auto road_km_costs = transport["road_km_costs"].as<FloatType>();
    const auto sea_km_costs = transport["sea_km_costs"].as<FloatType>();

    std::vector<std::unique_ptr<TemporaryGeoEntity>> points;
    std::vector<std::unique_ptr<TemporaryGeoEntity>> final_connections;
    std::vector<std::size_t> input_indices;
    std::unordered_map<std::string, std::size_t> point_indices;

    netCDF::NcFile file(filename, netCDF::NcFile::read, netCDF::NcFile::nc4);

    const auto types_size = file.getDim("typeindex").getSize();
    std::vector<char*> typenames(types_size);
    file.getVar("typeindex").getVar(&typenames[0]);
    char type_port = -1;
    char type_region = -1;
    char type_sea = -1;
    for (std::size_t i = 0; i < types_size; ++i) {
        const std::string s(typenames[i]);
        if (s == "port") {
            type_port = i;
        } else if (s == "sea") {
            type_sea = i;
        } else if (s == "region") {
            type_region = i;
        } else {
            error("Unknown transport node type '" << s << "'");
        }
    }
    if (type_port < 0) {
        error("No transport node type for ports found");
    }
    if (type_region < 0) {
        error("No transport node type for regions found");
    }
    if (type_sea < 0) {
        error("No transport node type for seas found");
    }

    const auto input_size = file.getDim("index").getSize();
    std::vector<char*> ids(input_size);
    std::vector<unsigned char> types(input_size);
    std::vector<double> latitudes(input_size);
    std::vector<double> longitudes(input_size);
    std::vector<unsigned char> connections(input_size * input_size);

    file.getVar("index").getVar(&ids[0]);
    file.getVar("type").getVar(&types[0]);
    file.getVar("latitude").getVar(&latitudes[0]);
    file.getVar("longitude").getVar(&longitudes[0]);
    file.getVar("connections").getVar(&connections.data()[0]);
    file.close();

    for (std::size_t i = 0; i < input_size; ++i) {
        GeoLocation<ModelVariant>* location = nullptr;
        if (types[i] == type_region) {
            location = model()->find_region(ids[i]);
        } else if (types[i] == type_port) {
            location = new GeoLocation<ModelVariant>(model(), port_delay, GeoLocation<ModelVariant>::Type::PORT, ids[i]);
        } else if (types[i] == type_sea) {
            location = new GeoLocation<ModelVariant>(model(), 0, GeoLocation<ModelVariant>::Type::SEA, ids[i]);
        }
        if (location) {
            std::unique_ptr<GeoPoint> centroid(new GeoPoint(longitudes[i], latitudes[i]));
            location->set_centroid(centroid);
            points.emplace_back(new TemporaryGeoEntity(location, types[i] == type_region));
            point_indices[ids[i]] = points.size() - 1;
            input_indices.emplace_back(i);
        }
    }

    // create direct connections
    const auto size = points.size();
    std::vector<Path> paths(size * size, Path());
    for (std::size_t i = 0; i < size; ++i) {
        auto& p1 = points[i];
        auto l1 = static_cast<GeoLocation<ModelVariant>*>(p1->entity());
        for (std::size_t j = 0; j < i; ++j) {  // assume connections is symmetric
            if (connections[input_indices[i] * input_size + input_indices[j]]) {
                auto& p2 = points[j];
                auto l2 = static_cast<GeoLocation<ModelVariant>*>(p2->entity());
                FloatType costs;
                TransportDelay delay;
                typename GeoConnection<ModelVariant>::Type type;
                const auto distance = l1->centroid()->distance_to(*l2->centroid());
                if (l1->type == GeoLocation<ModelVariant>::Type::SEA || l2->type == GeoLocation<ModelVariant>::Type::SEA) {
                    delay = iround(distance / sea_speed / 24. / to_float(model()->delta_t()));
                    type = GeoConnection<ModelVariant>::Type::SEAROUTE;
                    costs = sea_km_costs * distance;
                } else {
                    delay = iround(distance / road_speed / 24. / to_float(model()->delta_t()));
                    type = GeoConnection<ModelVariant>::Type::ROAD;
                    costs = road_km_costs * distance;
                }
                // connections is symmetric -> connection needs to be used twice to make sure it's the same object
                TemporaryGeoEntity* c = new TemporaryGeoEntity(new GeoConnection<ModelVariant>(model(), delay, type, l1, l2), false);
                paths[i * size + j] = Path(costs, p1.get(), p2.get(), c);
                paths[j * size + i] = Path(costs, p2.get(), p1.get(), c);
                final_connections.emplace_back(c);
            }
        }
    }

    // find cheapest connections
    bool done = false;
    while (!done) {
        info("Find cheapest paths iteration...");
        done = true;
        for (std::size_t i = 0; i < size; ++i) {
            for (std::size_t j = 0; j < size; ++j) {
                Path* p = &paths[i * size + j];
                for (std::size_t via = 0; via < size; ++via) {
                    const auto& p1 = paths[i * size + via];
                    if (!p1.empty()) {
                        const auto& p2 = paths[via * size + j];
                        if (!p2.empty()) {
                            if (p->empty() || p1.costs() + p2.costs() < p->costs()) {
                                paths[i * size + j] = p1 + p2;
                                p = &paths[i * size + j];
                                done = false;
                            }
                        }
                    }
                }
            }
        }
    }

    // mark everything used
    bool found = true;
    while (found) {
        found = false;
        for (std::size_t i = 0; i < size; ++i) {
            auto& p1 = points[i];
            if (p1->used) {  // regions are already marked used
                for (std::size_t j = 0; j < size; ++j) {
                    auto& p2 = points[j];
                    if (p2->used) {  // regions are already marked used
                        auto& path = paths[i * size + j].points();
                        if (path.empty()) {
                            error("No roadsea transport connection from " << ids[input_indices[i]] << " to " << ids[input_indices[j]]);
                        } else {
                            for (std::size_t k = 1; k < path.size() - 1; ++k) {
                                found = found || !path[k]->used;
                                path[k]->used = true;
                            }
                        }
                    }
                }
            }
        }
    }

    // add connections to locations actually used and create routes between regions
    for (std::size_t i = 0; i < size; ++i) {
        auto& p1 = points[i];
        if (p1->used) {
            auto l1 = static_cast<GeoLocation<ModelVariant>*>(p1->entity());
            if (l1->type != GeoLocation<ModelVariant>::Type::REGION) {
                model()->other_locations.emplace_back(l1);
            }
            for (std::size_t j = 0; j < size; ++j) {
                auto& p2 = points[j];
                if (p2->used) {
                    auto l2 = static_cast<GeoLocation<ModelVariant>*>(p2->entity());
                    auto& path = paths[i * size + j].points();
                    if (!path.empty()) {
                        if (path.size() == 3 && i < j) {  // direct connection, only once per i/j combination
                            auto c = std::shared_ptr<GeoConnection<ModelVariant>>(static_cast<GeoConnection<ModelVariant>*>(path[1]->entity()));
                            l1->connections.push_back(c);
                            l2->connections.push_back(c);
                        }
                        if (l1->type == GeoLocation<ModelVariant>::Type::REGION && l2->type == GeoLocation<ModelVariant>::Type::REGION) {
                            // create roadsea route
                            auto r1 = static_cast<Region<ModelVariant>*>(l1);
                            auto r2 = static_cast<Region<ModelVariant>*>(l2);
                            GeoRoute<ModelVariant> route;
                            route.path.resize(path.size() - 2);
                            for (std::size_t k = 1; k < path.size() - 1; ++k) {
                                route.path[k - 1] = path[k]->entity();
                            }
                            r1->routes.emplace(std::make_pair(r2->index(), Sector<ModelVariant>::TransportType::ROADSEA), route);
                        }
                    }
                    if (l1->type == GeoLocation<ModelVariant>::Type::REGION && l2->type == GeoLocation<ModelVariant>::Type::REGION) {
                        // create aviation route
                        const auto distance = l1->centroid()->distance_to(*l2->centroid());
                        const auto delay = iround(distance / aviation_speed / 24. / to_float(model()->delta_t()));
                        auto c = std::make_shared<GeoConnection<ModelVariant>>(model(), delay, GeoConnection<ModelVariant>::Type::AVIATION, l1, l2);
                        l1->connections.push_back(c);
                        l2->connections.push_back(c);
                        auto r1 = static_cast<Region<ModelVariant>*>(l1);
                        auto r2 = static_cast<Region<ModelVariant>*>(l2);
                        GeoRoute<ModelVariant> route;
                        route.path.emplace_back(c.get());
                        r1->routes.emplace(std::make_pair(r2->index(), Sector<ModelVariant>::TransportType::AVIATION), route);
                    }
                }
            }
        }
    }
}

template<class ModelVariant>
void ModelInitializer<ModelVariant>::read_centroids_netcdf(const std::string& filename) {
    {
        netCDF::NcFile file(filename, netCDF::NcFile::read);

        std::size_t regions_count = file.getDim("region").getSize();

        netCDF::NcVar regions_var = file.getVar("region");
        std::vector<const char*> regions_val(regions_count);
        regions_var.getVar(&regions_val[0]);

        netCDF::NcVar lons_var = file.getVar("lon");
        std::vector<float> lons_val(regions_count);
        lons_var.getVar(&lons_val[0]);

        netCDF::NcVar lats_var = file.getVar("lat");
        std::vector<float> lats_val(regions_count);
        lats_var.getVar(&lats_val[0]);

        for (std::size_t i = 0; i < regions_count; ++i) {
            Region<ModelVariant>* region = model()->find_region(regions_val[i]);
            if (region) {
                std::unique_ptr<GeoPoint> centroid(new GeoPoint(lons_val[i], lats_val[i]));
                region->set_centroid(centroid);
            }
        }
        file.close();
    }

    const settings::SettingsNode& transport = settings["transport"];
    const auto threshold_road_transport = transport["threshold_road_transport"].as<FloatType>();
    const auto aviation_speed = transport["aviation_speed"].as<FloatType>();
    const auto road_speed = transport["road_speed"].as<FloatType>();
    const auto sea_speed = transport["sea_speed"].as<FloatType>();

    for (auto& region_from : model()->regions) {
        if (!region_from->centroid()) {
            error("Centroid for " << region_from->id() << " not found");
        }
        for (auto& region_to : model()->regions) {
            if (region_from == region_to) {
                break;
            }
            const auto distance = region_from->centroid()->distance_to(*region_to->centroid());
            // create roadsea route
            {
                TransportDelay transport_delay;
                typename GeoConnection<ModelVariant>::Type type;
                if (distance >= threshold_road_transport) {
                    transport_delay = iround(distance / sea_speed / 24. / to_float(model()->delta_t()));
                    type = GeoConnection<ModelVariant>::Type::SEAROUTE;
                } else {
                    transport_delay = iround(distance / road_speed / 24. / to_float(model()->delta_t()));
                    type = GeoConnection<ModelVariant>::Type::ROAD;
                }
                if (transport_delay > 0) {
                    --transport_delay;
                }
                auto inf = std::make_shared<GeoConnection<ModelVariant>>(model(), transport_delay, type, region_from.get(), region_to.get());
                region_from->connections.push_back(inf);
                region_to->connections.push_back(inf);

                GeoRoute<ModelVariant> route;
                route.path.emplace_back(inf.get());
                region_from->routes.emplace(std::make_pair(region_to->index(), Sector<ModelVariant>::TransportType::ROADSEA), route);
                region_to->routes.emplace(std::make_pair(region_from->index(), Sector<ModelVariant>::TransportType::ROADSEA), route);
            }
            // create aviation route
            {
                TransportDelay transport_delay = iround(distance / aviation_speed / 24. / to_float(model()->delta_t()));
                if (transport_delay > 0) {
                    --transport_delay;
                }
                auto inf = std::make_shared<GeoConnection<ModelVariant>>(model(), transport_delay, GeoConnection<ModelVariant>::Type::AVIATION,
                                                                         region_from.get(), region_to.get());
                region_from->connections.push_back(inf);
                region_to->connections.push_back(inf);

                GeoRoute<ModelVariant> route;
                route.path.emplace_back(inf.get());
                region_from->routes.emplace(std::make_pair(region_to->index(), Sector<ModelVariant>::TransportType::AVIATION), route);
                region_to->routes.emplace(std::make_pair(region_from->index(), Sector<ModelVariant>::TransportType::AVIATION), route);
            }
        }
    }
}

template<class ModelVariant>
void ModelInitializer<ModelVariant>::create_simple_transport_connection(Region<ModelVariant>* region_from,
                                                                        Region<ModelVariant>* region_to,
                                                                        TransportDelay transport_delay) {
    auto inf = std::make_shared<GeoConnection<ModelVariant>>(model(), transport_delay, GeoConnection<ModelVariant>::Type::UNSPECIFIED, region_from, region_to);
    region_from->connections.push_back(inf);
    region_to->connections.push_back(inf);

    GeoRoute<ModelVariant> route;
    route.path.emplace_back(inf.get());
    region_from->routes.emplace(std::make_pair(region_to->index(), Sector<ModelVariant>::TransportType::AVIATION), route);
    region_from->routes.emplace(std::make_pair(region_to->index(), Sector<ModelVariant>::TransportType::ROADSEA), route);
    region_to->routes.emplace(std::make_pair(region_from->index(), Sector<ModelVariant>::TransportType::AVIATION), route);
    region_to->routes.emplace(std::make_pair(region_from->index(), Sector<ModelVariant>::TransportType::ROADSEA), route);
}

template<class ModelVariant>
void ModelInitializer<ModelVariant>::read_transport_times_csv(const std::string& index_filename, const std::string& filename) {
    std::vector<Region<ModelVariant>*> regions;
    std::ifstream index_file(index_filename.c_str());
    if (!index_file) {
        error("Could not open index file '" << index_filename << "'");
    }
    unsigned int index = 0;
    while (true) {
        std::string line;
        if (!getline(index_file, line)) {
            break;
        }
        if (line.empty() || (line.length() == 1 && line[0] == '\r')) {
            continue;
        }
        std::istringstream ss(line);

        std::string region_name;
        if (!getline(ss, region_name, ',')) {
            error("Unexpected end in index file");
        }
        if (!region_name.empty() && region_name[region_name.size() - 1] == '\r') {
            region_name.erase(region_name.size() - 1);
        }

        Region<ModelVariant>* region = model()->find_region(region_name);
        regions.push_back(region);  // might be == nullptr
        ++index;
    }

    std::ifstream transport_delays_file(filename.c_str());
    if (!transport_delays_file) {
        error("Could not open transport delays file '" << filename << "'");
    }

    TransportDelay transport_delay_tau = 1;
    std::string transport_line;

    for (std::size_t row = 0; row < regions.size(); ++row) {
        if (!getline(transport_delays_file, transport_line)) {
            error("Index and transport_delays are not consistent: Not enough rows");
        }
        if (transport_line.empty() || (transport_line.length() == 1 && transport_line[0] == '\r')) {
            --row;
            continue;
        }

        auto region_from = regions[row];
        if (region_from) {
            std::istringstream transport_string_stream(transport_line);
            std::string transport_str;

            for (std::size_t col = 0; col < row; ++col) {
                if (!getline(transport_string_stream, transport_str, ',')) {
                    error("Index and transport_delays are not consistent: Not enough columns in row " << row);
                }
                if (!transport_str.empty() && transport_str[transport_str.size() - 1] == '\r') {
                    transport_str.erase(transport_str.size() - 1);
                }

                auto region_to = regions[col];
                if (region_to && region_from != region_to) {
                    transport_delay_tau = std::stoi(transport_str);
                    if (transport_delay_tau <= 0) {
                        error("Transport delay not valid: " << transport_delay_tau << " in col " << col << " in row " << row);
                    }
                    create_simple_transport_connection(region_from, region_to, transport_delay_tau - 1);  // -1 for backwards compatibility
                }
            }
        }
    }
}

template<class ModelVariant>
void ModelInitializer<ModelVariant>::build_artificial_network() {
    const settings::SettingsNode& network = settings["network"];
    const auto closed = network["closed"].as<bool>(false);
    const auto skewness = network["skewness"].as<unsigned int>();
    if (skewness < 1) {
        error("Skewness must be >= 1");
    }
    const auto sectors_cnt = network["sectors"].as<unsigned int>();
    for (std::size_t i = 0; i < sectors_cnt; ++i) {
        add_sector("SEC" + std::to_string(i + 1));
    }
    const auto regions_cnt = network["regions"].as<unsigned int>();
    for (std::size_t i = 0; i < regions_cnt; ++i) {
        Region<ModelVariant>* region = add_region("RG" + std::to_string(i));
        add_consumer(region);
        for (std::size_t i = 0; i < sectors_cnt; ++i) {
            add_firm(model()->sectors[i + 1].get(), region);
        }
    }
    build_transport_network();

    const Flow flow = Flow(FlowQuantity(1.0), Price(1.0));
    const Flow double_flow = Flow(FlowQuantity(2.0), Price(1.0));
    for (std::size_t r = 0; r < regions_cnt; ++r) {
        for (std::size_t i = 0; i < sectors_cnt; ++i) {
            info(model()->sectors[i + 1]->firms[r]->id()
                 << "->" << model()->sectors[(i + 1) % sectors_cnt + 1]->firms[r]->id() << " = " << flow.get_quantity());
            initialize_connection(model()->sectors[i + 1]->firms[r], model()->sectors[(i + 1) % sectors_cnt + 1]->firms[r], flow);
            if (!closed && r == regions_cnt - 1) {
                info(model()->sectors[i + 1]->firms[r]->id()
                     << "->" << model()->find_consumer(model()->regions[r].get())->id() << " = " << double_flow.get_quantity());
                initialize_connection(model()->sectors[i + 1]->firms[r], model()->find_consumer(model()->regions[r].get()), double_flow);
            } else {
                info(model()->sectors[i + 1]->firms[r]->id()
                     << "->" << model()->find_consumer(model()->regions[r].get())->id() << " = " << flow.get_quantity());
                initialize_connection(model()->sectors[i + 1]->firms[r], model()->find_consumer(model()->regions[r].get()), flow);
            }
            if (closed || r < regions_cnt - 1) {
                info(model()->sectors[i + 1]->firms[r]->id()
                     << "->" << model()->sectors[(i + skewness) % sectors_cnt + 1]->firms[(r + 1) % regions_cnt]->id() << " = " << flow.get_quantity());
                initialize_connection(model()->sectors[i + 1]->firms[r], model()->sectors[(i + skewness) % sectors_cnt + 1]->firms[(r + 1) % regions_cnt],
                                      flow);
            }
        }
    }
}

template<class ModelVariant>
<<<<<<< HEAD
void ModelInitializer<ModelVariant>::build_agent_network_from_table(const mrio::Table<FloatType, std::size_t>& table, FloatType flow_threshold) {
=======
void ModelInitializer<ModelVariant>::read_flows() {
    const settings::SettingsNode& network = settings["network"];
    const auto flow_threshold = network["threshold"].as<FloatType>();
    mrio::Table<FloatType, std::size_t> table;
    const std::string& type = network["type"].as<std::string>();
    std::string filename;
    if (type == "csv") {
        read_transport();
        std::string index_filename;
        filename = network["file"].as<std::string>();
        index_filename = network["index"].as<std::string>();
        std::ifstream index_file(index_filename.c_str(), std::ios::in | std::ios::binary);
        if (!index_file) {
            error("Could not open index file '" << index_filename << "'");
        }
        std::ifstream flows_file(filename.c_str(), std::ios::in | std::ios::binary);
        if (!flows_file) {
            error("Could not open flows file '" << filename << "'");
        }
        table.read_from_csv(index_file, flows_file, flow_threshold);
        flows_file.close();
        index_file.close();
    } else if (type == "netcdf") {
        read_transport();
        filename = network["file"].as<std::string>();
        table.read_from_netcdf(filename, flow_threshold);
    }

>>>>>>> 851a39b5
    std::vector<EconomicAgent<ModelVariant>*> economic_agents;
    economic_agents.reserve(table.index_set().size());

    for (const auto& index : table.index_set().total_indices) {
        const std::string& region_name = index.region->name;
        const std::string& sector_name = index.sector->name;
        Region<ModelVariant>* region = add_region(region_name);
        if (sector_name == "FCON") {
            Consumer<ModelVariant>* consumer = model()->find_consumer(region);
            if (!consumer) {
                consumer = add_consumer(region);
                economic_agents.push_back(consumer);
            } else {
                error("Duplicate consumer for region " << region_name);
            }
        } else {
            Sector<ModelVariant>* sector = add_sector(sector_name);
            Firm<ModelVariant>* firm = model()->find_firm(sector, region->id());
            if (!firm) {
                firm = add_firm(sector, region);
                if (!firm) {
                    error("Could not add firm");
                }
            }
            economic_agents.push_back(firm);
        }
    }

    build_transport_network();

    const Ratio time_factor = model()->delta_t() / Time(365.0);
    const FlowQuantity daily_flow_threshold = round(FlowQuantity(flow_threshold * time_factor));
    auto d = table.raw_data().begin();
    for (auto& source : economic_agents) {
        if (source->type == EconomicAgent<ModelVariant>::Type::FIRM) {
            Firm<ModelVariant>* firm_from = source->as_firm();
            for (auto& target : economic_agents) {
                const FlowQuantity flow_quantity = round(FlowQuantity(*d) * time_factor);
                if (flow_quantity > daily_flow_threshold) {
                    initialize_connection(firm_from, target, flow_quantity);
                }
                ++d;
            }
        } else {
            d += table.index_set().size();
        }
    }
}

template<class ModelVariant>
void ModelInitializer<ModelVariant>::build_agent_network() {
    const settings::SettingsNode& network = settings["network"];
    const auto& type = network["type"].as<settings::hstring>();
    switch (type) {
        case settings::hstring::hash("csv"): {
            const auto& index_filename = network["index"].as<std::string>();
            std::ifstream index_file(index_filename.c_str(), std::ios::in | std::ios::binary);
            if (!index_file) {
                error("Could not open index file '" << index_filename << "'");
            }
            const auto& filename = network["file"].as<std::string>();
            std::ifstream flows_file(filename.c_str(), std::ios::in | std::ios::binary);
            if (!flows_file) {
                error("Could not open flows file '" << filename << "'");
            }
            mrio::Table<FloatType, std::size_t> table;
            const auto flow_threshold = network["threshold"].as<FloatType>();
            table.read_from_csv(index_file, flows_file, flow_threshold);
            flows_file.close();
            index_file.close();
            build_agent_network_from_table(table, flow_threshold);
        } break;
        case settings::hstring::hash("netcdf"): {
            const auto& filename = network["file"].as<std::string>();
            mrio::Table<FloatType, std::size_t> table;
            const auto flow_threshold = network["threshold"].as<FloatType>();
            table.read_from_netcdf(filename, flow_threshold);
            build_agent_network_from_table(table, flow_threshold);
        } break;
        case settings::hstring::hash("artificial"): {
            build_artificial_network();
            return;
        } break;
        default:
            error("Unknown network type '" << type << "'");
    }
}

template<class ModelVariant>
void ModelInitializer<ModelVariant>::build_transport_network() {
    const settings::SettingsNode& transport = settings["transport"];
    const auto& type = transport["type"].as<settings::hstring>();
    switch (type) {
        case settings::hstring::hash("const"): {
            auto transport_delay = transport["value"].as<TransportDelay>();
            for (auto& region_from : model()->regions) {
                for (auto& region_to : model()->regions) {
                    if (region_to == region_from) {
                        break;
                    }
                    create_simple_transport_connection(region_from.get(), region_to.get(), transport_delay);
                }
            }
        } break;
        case settings::hstring::hash("csv"):
            read_transport_times_csv(transport["index"].as<std::string>(), transport["file"].as<std::string>());
            break;
        case settings::hstring::hash("centroids"):
            read_centroids_netcdf(transport["file"].as<std::string>());
            break;
        case settings::hstring::hash("network"):
            read_transport_network_netcdf(transport["file"].as<std::string>());
            break;
        default:
            error("Unknown transport type '" << type << "'");
    }
}

template<class ModelVariant>
void ModelInitializer<ModelVariant>::initialize() {
    pre_initialize_variant();
    build_agent_network();
    clean_network();
    post_initialize_variant();
}

#ifdef VARIANT_BASIC
template<>
void ModelInitializer<VariantBasic>::pre_initialize_variant() {}
#endif

#ifdef VARIANT_DEMAND
template<>
void ModelInitializer<VariantDemand>::pre_initialize_variant() {
    const settings::SettingsNode& parameters = settings["model"];
    model()->parameters_writable().history_weight = parameters["history_weight"].as<Ratio>();
}
#endif

template<class ModelVariant>
void ModelInitializer<ModelVariant>::pre_initialize_variant() {
    const settings::SettingsNode& parameters = settings["model"];
    model()->parameters_writable().transport_penalty_small = parameters["transport_penalty_small"].as<Price>();
    model()->parameters_writable().transport_penalty_large = parameters["transport_penalty_large"].as<Price>();
    model()->parameters_writable().optimization_maxiter = parameters["optimization_maxiter"].as<unsigned int>();
    model()->parameters_writable().optimization_timeout = parameters["optimization_timeout"].as<unsigned int>();
    model()->parameters_writable().quadratic_transport_penalty = parameters["quadratic_transport_penalty"].as<bool>();
    model()->parameters_writable().maximal_decrease_reservation_price_limited_by_markup =
        parameters["maximal_decrease_reservation_price_limited_by_markup"].as<bool>();
    model()->parameters_writable().always_extend_expected_demand_curve = parameters["always_extend_expected_demand_curve"].as<bool>();
    model()->parameters_writable().naive_expectations = parameters["naive_expectations"].as<bool>();
    model()->parameters_writable().deviation_penalty = parameters["deviation_penalty"].as<bool>(false);
    model()->parameters_writable().cost_correction = parameters["cost_correction"].as<bool>();
    model()->parameters_writable().min_storage = parameters["min_storage"].as<Ratio>(0.0);
    model()->parameters_writable().cheapest_price_range_preserve_seller_price = parameters["cheapest_price_range_preserve_seller_price"].as<bool>(false);
    model()->parameters_writable().cheapest_price_range_generic_size = (parameters["cheapest_price_range_width"].as<std::string>() == "auto");
    if (!model()->parameters_writable().cheapest_price_range_generic_size) {
        model()->parameters_writable().cheapest_price_range_width = parameters["cheapest_price_range_width"].as<Price>();
    }
    model()->parameters_writable().relative_transport_penalty = parameters["relative_transport_penalty"].as<bool>();
    const auto& optimization_algorithm = parameters["optimization_algorithm"].as<settings::hstring>("slsqp");
    switch (optimization_algorithm) {
        case settings::hstring::hash("slsqp"):
            model()->parameters_writable().optimization_algorithm = nlopt::LD_SLSQP;
            break;
        case settings::hstring::hash("mma"):
            model()->parameters_writable().optimization_algorithm = nlopt::LD_MMA;
            break;
        case settings::hstring::hash("ccsaq"):
            model()->parameters_writable().optimization_algorithm = nlopt::LD_CCSAQ;
            break;
        case settings::hstring::hash("lbfgs"):
            model()->parameters_writable().optimization_algorithm = nlopt::LD_LBFGS;
            break;
        case settings::hstring::hash("tnewton_precond_restart"):
            model()->parameters_writable().optimization_algorithm = nlopt::LD_TNEWTON_PRECOND_RESTART;
            break;
        case settings::hstring::hash("tnewton_precond"):
            model()->parameters_writable().optimization_algorithm = nlopt::LD_TNEWTON_PRECOND;
            break;
        case settings::hstring::hash("tnewton_restart"):
            model()->parameters_writable().optimization_algorithm = nlopt::LD_TNEWTON_RESTART;
            break;
        case settings::hstring::hash("tnewton"):
            model()->parameters_writable().optimization_algorithm = nlopt::LD_TNEWTON;
            break;
        case settings::hstring::hash("var1"):
            model()->parameters_writable().optimization_algorithm = nlopt::LD_VAR1;
            break;
        case settings::hstring::hash("var2"):
            model()->parameters_writable().optimization_algorithm = nlopt::LD_VAR2;
            break;
        default:
            error("unknown optimization alorithm '" << optimization_algorithm << "'");
    }
}

#ifdef VARIANT_BASIC
template<>
void ModelInitializer<VariantBasic>::post_initialize_variant() {}
#endif

#ifdef VARIANT_DEMAND
template<>
void ModelInitializer<VariantDemand>::post_initialize_variant() {}
#endif

template<class ModelVariant>
void ModelInitializer<ModelVariant>::post_initialize_variant() {
    // initialize price dependent members of each capacity manager, which can only be calculated after the whole network has been initialized
    for (auto& sector : model()->sectors) {
        for (auto& firm : sector->firms) {
            firm->sales_manager->initialize();
        }
    }
}

INSTANTIATE_BASIC(ModelInitializer);
}  // namespace acclimate<|MERGE_RESOLUTION|>--- conflicted
+++ resolved
@@ -754,7 +754,6 @@
         }
     }
     build_transport_network();
-
     const Flow flow = Flow(FlowQuantity(1.0), Price(1.0));
     const Flow double_flow = Flow(FlowQuantity(2.0), Price(1.0));
     for (std::size_t r = 0; r < regions_cnt; ++r) {
@@ -782,38 +781,8 @@
 }
 
 template<class ModelVariant>
-<<<<<<< HEAD
 void ModelInitializer<ModelVariant>::build_agent_network_from_table(const mrio::Table<FloatType, std::size_t>& table, FloatType flow_threshold) {
-=======
-void ModelInitializer<ModelVariant>::read_flows() {
-    const settings::SettingsNode& network = settings["network"];
-    const auto flow_threshold = network["threshold"].as<FloatType>();
-    mrio::Table<FloatType, std::size_t> table;
-    const std::string& type = network["type"].as<std::string>();
-    std::string filename;
-    if (type == "csv") {
-        read_transport();
-        std::string index_filename;
-        filename = network["file"].as<std::string>();
-        index_filename = network["index"].as<std::string>();
-        std::ifstream index_file(index_filename.c_str(), std::ios::in | std::ios::binary);
-        if (!index_file) {
-            error("Could not open index file '" << index_filename << "'");
-        }
-        std::ifstream flows_file(filename.c_str(), std::ios::in | std::ios::binary);
-        if (!flows_file) {
-            error("Could not open flows file '" << filename << "'");
-        }
-        table.read_from_csv(index_file, flows_file, flow_threshold);
-        flows_file.close();
-        index_file.close();
-    } else if (type == "netcdf") {
-        read_transport();
-        filename = network["file"].as<std::string>();
-        table.read_from_netcdf(filename, flow_threshold);
-    }
-
->>>>>>> 851a39b5
+
     std::vector<EconomicAgent<ModelVariant>*> economic_agents;
     economic_agents.reserve(table.index_set().size());
 
