--- conflicted
+++ resolved
@@ -29,14 +29,9 @@
 #include "model/Consumer.h"
 #include "model/EconomicAgent.h"
 #include "model/Firm.h"
-<<<<<<< HEAD
-#include "model/GeographicPoint.h"
-#include "model/Infrastructure.h"
-=======
 #include "model/GeoConnection.h"
 #include "model/GeoPoint.h"
 #include "model/GeoRoute.h"
->>>>>>> a7f3f18c
 #include "model/Model.h"
 #include "model/Region.h"
 #include "model/Sector.h"
@@ -50,20 +45,13 @@
 
 template<class ModelVariant>
 ModelInitializer<ModelVariant>::ModelInitializer(Model<ModelVariant>* model_p, const settings::SettingsNode& settings_p)
-<<<<<<< HEAD
-    : model_m(model_p), settings(settings_p), transport_time(0) {
-    const settings::SettingsNode& parameters = settings["parameters"];
+    : model_m(model_p), settings(settings_p) {
+    const settings::SettingsNode& parameters = settings["model"];
+    const settings::SettingsNode& run = settings["run"];
+    model()->start_time(run["start"].as<Time>());
+    model()->stop_time(run["stop"].as<Time>());
     model()->delta_t(parameters["delta_t"].as<Time>());
     model()->no_self_supply(parameters["no_self_supply"].as<bool>());
-=======
-    : model(model_p), settings(settings_p) {
-    const settings::SettingsNode& parameters = settings["model"];
-    const settings::SettingsNode& run = settings["run"];
-    model->start_time(run["start"].as<Time>());
-    model->stop_time(run["stop"].as<Time>());
-    model->delta_t(parameters["delta_t"].as<Time>());
-    model->no_self_supply(parameters["no_self_supply"].as<bool>());
->>>>>>> a7f3f18c
 }
 
 template<class ModelVariant>
@@ -112,58 +100,9 @@
 
 template<class ModelVariant>
 Region<ModelVariant>* ModelInitializer<ModelVariant>::add_region(const std::string& name) {
-<<<<<<< HEAD
     Region<ModelVariant>* region = model()->find_region(name);
-    if (!region) {
-        region = new Region<ModelVariant>(model(), name, model()->regions_R.size());
-        model()->regions_R.emplace_back(region);
-        switch (transport_time_base) {
-            case TransportTimeBase::CONST:
-            case TransportTimeBase::CENTROIDS:
-                for (auto& region_to : model()->regions_R) {
-                    TransportDelay transport_delay_tau;
-                    if (transport_time_base == TransportTimeBase::CENTROIDS) {
-                        const auto c = region_centroids.find(name);
-                        if (c == std::end(region_centroids)) {
-                            error("Centroid for " << name << " not found");
-                        }
-                        region->set_centroid(new GeographicPoint("centroid", c->second.lon(), c->second.lat()));
-                        unsigned int transport_delay_tau_int;
-                        const FloatType distance = region->centroid()->distance_to(*region_to->centroid());
-                        if (distance >= threshold_road_transport) {
-                            transport_delay_tau_int = iround(distance / avg_water_speed / 24. / to_float(model()->delta_t()));
-                        } else {
-                            transport_delay_tau_int = iround(distance / avg_road_speed / 24. / to_float(model()->delta_t()));
-                        }
-                        if (transport_delay_tau_int > 254) {
-                            error("Transport delay too large: " << transport_delay_tau_int);
-                        }
-                        transport_delay_tau = std::max(static_cast<unsigned int>(1), transport_delay_tau_int);
-                    } else {
-                        transport_delay_tau = transport_time;
-                    }
-                    auto inf = new Infrastructure<ModelVariant>(transport_delay_tau);
-                    region->connections.push_back(inf);
-                    region_to->connections.push_back(inf);
-                    inf->connections.push_back(region);
-                    inf->connections.push_back(region_to.get());
-                    model()->infrastructure_G.emplace_back(inf);
-                    Path<ModelVariant> path = {
-                        transport_delay_tau,  // distance
-                        inf                   // infrastructure
-                    };
-                    region->paths.emplace(region_to.get(), path);
-                    region_to->paths.emplace(region, path);
-                }
-                break;
-            case TransportTimeBase::PRECALCULATED:
-                break;
-        }
-=======
-    Region<ModelVariant>* region = model->find_region(name);
     if (region == nullptr) {
-        region = model->add_region(name);
->>>>>>> a7f3f18c
+        region = model()->add_region(name);
     }
     return region;
 }
@@ -173,16 +112,10 @@
 Sector<VariantBasic>* ModelInitializer<VariantBasic>::add_sector(const std::string& name) {
     Sector<VariantBasic>* sector = model()->find_sector(name);
     if (sector == nullptr) {
-<<<<<<< HEAD
         sector =
-            new Sector<VariantBasic>(model(), name, model()->sectors_C.size(), get_named_property("sector", name, "upper_storage_limit").template as<Ratio>(),
-                                     get_named_property("sector", name, "initial_storage_fill_factor").template as<FloatType>() * model()->delta_t());
-        model()->sectors_C.emplace_back(sector);
-=======
-        sector = model->add_sector(name, get_named_property("sectors", name, "upper_storage_limit").template as<Ratio>(),
-                                   get_named_property("sectors", name, "initial_storage_fill_factor").template as<FloatType>() * model->delta_t(),
-                                   Sector<VariantBasic>::map_transport_type(get_named_property("sectors", name, "transport").template as<settings::hstring>()));
->>>>>>> a7f3f18c
+            model()->add_sector(name, get_named_property("sectors", name, "upper_storage_limit").template as<Ratio>(),
+                                get_named_property("sectors", name, "initial_storage_fill_factor").template as<FloatType>() * model()->delta_t(),
+                                Sector<VariantBasic>::map_transport_type(get_named_property("sectors", name, "transport").template as<settings::hstring>()));
     }
     return sector;
 }
@@ -194,19 +127,11 @@
     Sector<VariantDemand>* sector = model()->find_sector(name);
     if (sector == nullptr) {
         sector =
-<<<<<<< HEAD
-            new Sector<VariantDemand>(model(), name, model()->sectors_C.size(), get_named_property("sector", name, "upper_storage_limit").template as<Ratio>(),
-                                      get_named_property("sector", name, "initial_storage_fill_factor").template as<FloatType>() * model()->delta_t());
+            model()->add_sector(name, get_named_property("sectors", name, "upper_storage_limit").template as<Ratio>(),
+                                get_named_property("sectors", name, "initial_storage_fill_factor").template as<FloatType>() * model()->delta_t(),
+                                Sector<VariantDemand>::map_transport_type(get_named_property("sectors", name, "transport").template as<settings::hstring>()));
         sector->parameters_writable().storage_refill_enforcement_gamma =
-            get_named_property("sector", name, "storage_refill_enforcement").template as<FloatType>() * model()->delta_t();
-        model()->sectors_C.emplace_back(sector);
-=======
-            model->add_sector(name, get_named_property("sectors", name, "upper_storage_limit").template as<Ratio>(),
-                              get_named_property("sectors", name, "initial_storage_fill_factor").template as<FloatType>() * model->delta_t(),
-                              Sector<VariantDemand>::map_transport_type(get_named_property("sectors", name, "transport").template as<settings::hstring>()));
-        sector->parameters_writable().storage_refill_enforcement_gamma =
-            get_named_property("sectors", name, "storage_refill_enforcement").template as<FloatType>() * model->delta_t();
->>>>>>> a7f3f18c
+            get_named_property("sectors", name, "storage_refill_enforcement").template as<FloatType>() * model()->delta_t();
     }
     return sector;
 }
@@ -218,16 +143,10 @@
     Sector<VariantPrices>* sector = model()->find_sector(name);
     if (sector == nullptr) {
         sector =
-<<<<<<< HEAD
-            new Sector<VariantPrices>(model(), name, model()->sectors_C.size(), get_named_property("sector", name, "upper_storage_limit").template as<Ratio>(),
-                                      get_named_property("sector", name, "initial_storage_fill_factor").template as<FloatType>() * model()->delta_t());
-        sector->parameters_writable().supply_elasticity = get_named_property("sector", name, "supply_elasticity").template as<Ratio>();
-=======
-            model->add_sector(name, get_named_property("sectors", name, "upper_storage_limit").template as<Ratio>(),
-                              get_named_property("sectors", name, "initial_storage_fill_factor").template as<FloatType>() * model->delta_t(),
-                              Sector<VariantPrices>::map_transport_type(get_named_property("sectors", name, "transport").template as<settings::hstring>()));
+            model()->add_sector(name, get_named_property("sectors", name, "upper_storage_limit").template as<Ratio>(),
+                                get_named_property("sectors", name, "initial_storage_fill_factor").template as<FloatType>() * model()->delta_t(),
+                                Sector<VariantPrices>::map_transport_type(get_named_property("sectors", name, "transport").template as<settings::hstring>()));
         sector->parameters_writable().supply_elasticity = get_named_property("sectors", name, "supply_elasticity").template as<Ratio>();
->>>>>>> a7f3f18c
         sector->parameters_writable().price_increase_production_extension =
             get_named_property("sectors", name, "price_increase_production_extension").template as<Price>();
         sector->parameters_writable().estimated_price_increase_production_extension =
@@ -236,16 +155,9 @@
         sector->parameters_writable().initial_markup = get_named_property("sectors", name, "initial_markup").template as<Price>();
         sector->parameters_writable().consumption_price_elasticity = get_named_property("sectors", name, "consumption_price_elasticity").template as<Ratio>();
         sector->parameters_writable().target_storage_refill_time =
-<<<<<<< HEAD
-            get_named_property("sector", name, "target_storage_refill_time").template as<FloatType>() * model()->delta_t();
+            get_named_property("sectors", name, "target_storage_refill_time").template as<FloatType>() * model()->delta_t();
         sector->parameters_writable().target_storage_withdraw_time =
-            get_named_property("sector", name, "target_storage_withdraw_time").template as<FloatType>() * model()->delta_t();
-        model()->sectors_C.emplace_back(sector);
-=======
-            get_named_property("sectors", name, "target_storage_refill_time").template as<FloatType>() * model->delta_t();
-        sector->parameters_writable().target_storage_withdraw_time =
-            get_named_property("sectors", name, "target_storage_withdraw_time").template as<FloatType>() * model->delta_t();
->>>>>>> a7f3f18c
+            get_named_property("sectors", name, "target_storage_withdraw_time").template as<FloatType>() * model()->delta_t();
     }
     return sector;
 }
@@ -316,11 +228,7 @@
 #ifdef CLEANUP_INFO
         info("Cleaning up...");
 #endif
-<<<<<<< HEAD
-        for (auto region = model()->regions_R.begin(); region != model()->regions_R.end(); ++region) {
-=======
-        for (auto region = model->regions.begin(); region != model->regions.end(); ++region) {
->>>>>>> a7f3f18c
+        for (auto region = model()->regions.begin(); region != model()->regions.end(); ++region) {
             for (auto economic_agent = (*region)->economic_agents.begin(); economic_agent != (*region)->economic_agents.end();) {
                 if ((*economic_agent)->type == EconomicAgent<ModelVariant>::Type::FIRM) {
                     Firm<ModelVariant>* firm = (*economic_agent)->as_firm();
@@ -405,11 +313,7 @@
 void ModelInitializer<ModelVariant>::print_network_characteristics() const {
     FloatType average_transport_delay = 0;
     unsigned int region_wo_firm_count = 0;
-<<<<<<< HEAD
-    for (auto& region : model()->regions_R) {
-=======
-    for (auto& region : model->regions) {
->>>>>>> a7f3f18c
+    for (auto& region : model()->regions) {
         FloatType average_transport_delay_region = 0;
         unsigned int firm_count = 0;
         for (auto& economic_agent : region->economic_agents) {
@@ -436,11 +340,7 @@
             warning(region->id() << ": no firm");
         }
     }
-<<<<<<< HEAD
-    average_transport_delay /= FloatType(model()->regions_R.size() - region_wo_firm_count);
-=======
-    average_transport_delay /= FloatType(model->regions.size() - region_wo_firm_count);
->>>>>>> a7f3f18c
+    average_transport_delay /= FloatType(model()->regions.size() - region_wo_firm_count);
 #ifdef CLEANUP_INFO
     info("Average transport delay: " << average_transport_delay);
 #endif
@@ -509,11 +409,11 @@
     for (std::size_t i = 0; i < input_size; ++i) {
         GeoLocation<ModelVariant>* location = nullptr;
         if (types[i] == type_region) {
-            location = model->find_region(ids[i]);
+            location = model()->find_region(ids[i]);
         } else if (types[i] == type_port) {
-            location = new GeoLocation<ModelVariant>(port_delay, GeoLocation<ModelVariant>::Type::PORT, ids[i]);
+            location = new GeoLocation<ModelVariant>(model(), port_delay, GeoLocation<ModelVariant>::Type::PORT, ids[i]);
         } else if (types[i] == type_sea) {
-            location = new GeoLocation<ModelVariant>(0, GeoLocation<ModelVariant>::Type::SEA, ids[i]);
+            location = new GeoLocation<ModelVariant>(model(), 0, GeoLocation<ModelVariant>::Type::SEA, ids[i]);
         }
         if (location) {
             std::unique_ptr<GeoPoint> centroid(new GeoPoint(longitudes[i], latitudes[i]));
@@ -539,16 +439,16 @@
                 typename GeoConnection<ModelVariant>::Type type;
                 const auto distance = l1->centroid()->distance_to(*l2->centroid());
                 if (l1->type == GeoLocation<ModelVariant>::Type::SEA || l2->type == GeoLocation<ModelVariant>::Type::SEA) {
-                    delay = iround(distance / sea_speed / 24. / to_float(model->delta_t()));
+                    delay = iround(distance / sea_speed / 24. / to_float(model()->delta_t()));
                     type = GeoConnection<ModelVariant>::Type::SEAROUTE;
                     costs = sea_km_costs * distance;
                 } else {
-                    delay = iround(distance / road_speed / 24. / to_float(model->delta_t()));
+                    delay = iround(distance / road_speed / 24. / to_float(model()->delta_t()));
                     type = GeoConnection<ModelVariant>::Type::ROAD;
                     costs = road_km_costs * distance;
                 }
                 // connections is symmetric -> connection needs to be used twice to make sure it's the same object
-                TemporaryGeoEntity* c = new TemporaryGeoEntity(new GeoConnection<ModelVariant>(delay, type, l1, l2), false);
+                TemporaryGeoEntity* c = new TemporaryGeoEntity(new GeoConnection<ModelVariant>(model(), delay, type, l1, l2), false);
                 paths[i * size + j] = Path(costs, p1.get(), p2.get(), c);
                 paths[j * size + i] = Path(costs, p2.get(), p1.get(), c);
                 final_connections.emplace_back(c);
@@ -612,7 +512,7 @@
         if (p1->used) {
             auto l1 = static_cast<GeoLocation<ModelVariant>*>(p1->entity());
             if (l1->type != GeoLocation<ModelVariant>::Type::REGION) {
-                model->other_locations.emplace_back(l1);
+                model()->other_locations.emplace_back(l1);
             }
             for (std::size_t j = 0; j < size; ++j) {
                 auto& p2 = points[j];
@@ -640,8 +540,8 @@
                     if (l1->type == GeoLocation<ModelVariant>::Type::REGION && l2->type == GeoLocation<ModelVariant>::Type::REGION) {
                         // create aviation route
                         const auto distance = l1->centroid()->distance_to(*l2->centroid());
-                        const auto delay = iround(distance / aviation_speed / 24. / to_float(model->delta_t()));
-                        auto c = std::make_shared<GeoConnection<ModelVariant>>(delay, GeoConnection<ModelVariant>::Type::AVIATION, l1, l2);
+                        const auto delay = iround(distance / aviation_speed / 24. / to_float(model()->delta_t()));
+                        auto c = std::make_shared<GeoConnection<ModelVariant>>(model(), delay, GeoConnection<ModelVariant>::Type::AVIATION, l1, l2);
                         l1->connections.push_back(c);
                         l2->connections.push_back(c);
                         auto r1 = static_cast<Region<ModelVariant>*>(l1);
@@ -676,7 +576,7 @@
         lats_var.getVar(&lats_val[0]);
 
         for (std::size_t i = 0; i < regions_count; ++i) {
-            Region<ModelVariant>* region = model->find_region(regions_val[i]);
+            Region<ModelVariant>* region = model()->find_region(regions_val[i]);
             if (region) {
                 std::unique_ptr<GeoPoint> centroid(new GeoPoint(lons_val[i], lats_val[i]));
                 region->set_centroid(centroid);
@@ -691,11 +591,11 @@
     const auto road_speed = transport["road_speed"].as<FloatType>();
     const auto sea_speed = transport["sea_speed"].as<FloatType>();
 
-    for (auto& region_from : model->regions) {
+    for (auto& region_from : model()->regions) {
         if (!region_from->centroid()) {
             error("Centroid for " << region_from->id() << " not found");
         }
-        for (auto& region_to : model->regions) {
+        for (auto& region_to : model()->regions) {
             if (region_from == region_to) {
                 break;
             }
@@ -705,16 +605,16 @@
                 TransportDelay transport_delay;
                 typename GeoConnection<ModelVariant>::Type type;
                 if (distance >= threshold_road_transport) {
-                    transport_delay = iround(distance / sea_speed / 24. / to_float(model->delta_t()));
+                    transport_delay = iround(distance / sea_speed / 24. / to_float(model()->delta_t()));
                     type = GeoConnection<ModelVariant>::Type::SEAROUTE;
                 } else {
-                    transport_delay = iround(distance / road_speed / 24. / to_float(model->delta_t()));
+                    transport_delay = iround(distance / road_speed / 24. / to_float(model()->delta_t()));
                     type = GeoConnection<ModelVariant>::Type::ROAD;
                 }
                 if (transport_delay > 0) {
                     --transport_delay;
                 }
-                auto inf = std::make_shared<GeoConnection<ModelVariant>>(transport_delay, type, region_from.get(), region_to.get());
+                auto inf = std::make_shared<GeoConnection<ModelVariant>>(model(), transport_delay, type, region_from.get(), region_to.get());
                 region_from->connections.push_back(inf);
                 region_to->connections.push_back(inf);
 
@@ -725,12 +625,12 @@
             }
             // create aviation route
             {
-                TransportDelay transport_delay = iround(distance / aviation_speed / 24. / to_float(model->delta_t()));
+                TransportDelay transport_delay = iround(distance / aviation_speed / 24. / to_float(model()->delta_t()));
                 if (transport_delay > 0) {
                     --transport_delay;
                 }
-                auto inf = std::make_shared<GeoConnection<ModelVariant>>(transport_delay, GeoConnection<ModelVariant>::Type::AVIATION, region_from.get(),
-                                                                         region_to.get());
+                auto inf = std::make_shared<GeoConnection<ModelVariant>>(model(), transport_delay, GeoConnection<ModelVariant>::Type::AVIATION,
+                                                                         region_from.get(), region_to.get());
                 region_from->connections.push_back(inf);
                 region_to->connections.push_back(inf);
 
@@ -747,7 +647,7 @@
 void ModelInitializer<ModelVariant>::create_simple_transport_connection(Region<ModelVariant>* region_from,
                                                                         Region<ModelVariant>* region_to,
                                                                         TransportDelay transport_delay) {
-    auto inf = std::make_shared<GeoConnection<ModelVariant>>(transport_delay, GeoConnection<ModelVariant>::Type::UNSPECIFIED, region_from, region_to);
+    auto inf = std::make_shared<GeoConnection<ModelVariant>>(model(), transport_delay, GeoConnection<ModelVariant>::Type::UNSPECIFIED, region_from, region_to);
     region_from->connections.push_back(inf);
     region_to->connections.push_back(inf);
 
@@ -785,18 +685,8 @@
             region_name.erase(region_name.size() - 1);
         }
 
-<<<<<<< HEAD
         Region<ModelVariant>* region = model()->find_region(region_name);
-        if (!region) {
-            region = new Region<ModelVariant>(model(), region_name, model()->regions_R.size());
-            model()->regions_R.emplace_back(region);
-        }
-
-        regions.push_back(region);
-=======
-        Region<ModelVariant>* region = model->find_region(region_name);
         regions.push_back(region);  // might be == nullptr
->>>>>>> a7f3f18c
         ++index;
     }
 
@@ -839,20 +729,6 @@
                     create_simple_transport_connection(region_from, region_to, transport_delay_tau - 1);  // -1 for backwards compatibility
                 }
             }
-<<<<<<< HEAD
-            auto inf = new Infrastructure<ModelVariant>(transport_delay_tau);
-            regions[row]->connections.push_back(inf);
-            regions[col]->connections.push_back(inf);
-            inf->connections.push_back(regions[row]);
-            inf->connections.push_back(regions[col]);
-            model()->infrastructure_G.emplace_back(inf);
-            Path<ModelVariant> path = {
-                transport_delay_tau,  // distance
-                inf                   // infrastructure
-            };
-            regions[row]->paths.emplace(regions[col], path);
-=======
->>>>>>> a7f3f18c
         }
     }
 }
@@ -874,11 +750,7 @@
         Region<ModelVariant>* region = add_region("RG" + std::to_string(i));
         add_consumer(region);
         for (std::size_t i = 0; i < sectors_cnt; ++i) {
-<<<<<<< HEAD
-            add_firm(model()->sectors_C[i + 1].get(), region);
-=======
-            add_firm(model->sectors[i + 1].get(), region);
->>>>>>> a7f3f18c
+            add_firm(model()->sectors[i + 1].get(), region);
         }
     }
     build_transport_network();
@@ -887,78 +759,30 @@
     const Flow double_flow = Flow(FlowQuantity(2.0), Price(1.0));
     for (std::size_t r = 0; r < regions_cnt; ++r) {
         for (std::size_t i = 0; i < sectors_cnt; ++i) {
-<<<<<<< HEAD
-            info(model()->sectors_C[i + 1]->firms_N[r]->id()
-                 << "->" << model()->sectors_C[(i + 1) % sectors_cnt + 1]->firms_N[r]->id() << " = " << flow.get_quantity());
-            initialize_connection(model()->sectors_C[i + 1]->firms_N[r], model()->sectors_C[(i + 1) % sectors_cnt + 1]->firms_N[r], flow);
+            info(model()->sectors[i + 1]->firms[r]->id()
+                 << "->" << model()->sectors[(i + 1) % sectors_cnt + 1]->firms[r]->id() << " = " << flow.get_quantity());
+            initialize_connection(model()->sectors[i + 1]->firms[r], model()->sectors[(i + 1) % sectors_cnt + 1]->firms[r], flow);
             if (!closed && r == regions_cnt - 1) {
-                info(model()->sectors_C[i + 1]->firms_N[r]->id()
-                     << "->" << model()->find_consumer(model()->regions_R[r].get())->id() << " = " << double_flow.get_quantity());
-                initialize_connection(model()->sectors_C[i + 1]->firms_N[r], model()->find_consumer(model()->regions_R[r].get()), double_flow);
+                info(model()->sectors[i + 1]->firms[r]->id()
+                     << "->" << model()->find_consumer(model()->regions[r].get())->id() << " = " << double_flow.get_quantity());
+                initialize_connection(model()->sectors[i + 1]->firms[r], model()->find_consumer(model()->regions[r].get()), double_flow);
             } else {
-                info(model()->sectors_C[i + 1]->firms_N[r]->id()
-                     << "->" << model()->find_consumer(model()->regions_R[r].get())->id() << " = " << flow.get_quantity());
-                initialize_connection(model()->sectors_C[i + 1]->firms_N[r], model()->find_consumer(model()->regions_R[r].get()), flow);
+                info(model()->sectors[i + 1]->firms[r]->id()
+                     << "->" << model()->find_consumer(model()->regions[r].get())->id() << " = " << flow.get_quantity());
+                initialize_connection(model()->sectors[i + 1]->firms[r], model()->find_consumer(model()->regions[r].get()), flow);
             }
             if (closed || r < regions_cnt - 1) {
-                info(model()->sectors_C[i + 1]->firms_N[r]->id()
-                     << "->" << model()->sectors_C[(i + skewness) % sectors_cnt + 1]->firms_N[(r + 1) % regions_cnt]->id() << " = " << flow.get_quantity());
-                initialize_connection(model()->sectors_C[i + 1]->firms_N[r],
-                                      model()->sectors_C[(i + skewness) % sectors_cnt + 1]->firms_N[(r + 1) % regions_cnt], flow);
-=======
-            info(model->sectors[i + 1]->firms[r]->id() << "->" << model->sectors[(i + 1) % sectors_cnt + 1]->firms[r]->id() << " = " << flow.get_quantity());
-            initialize_connection(model->sectors[i + 1]->firms[r], model->sectors[(i + 1) % sectors_cnt + 1]->firms[r], flow);
-            if (!closed && r == regions_cnt - 1) {
-                info(model->sectors[i + 1]->firms[r]->id()
-                     << "->" << model->find_consumer(model->regions[r].get())->id() << " = " << double_flow.get_quantity());
-                initialize_connection(model->sectors[i + 1]->firms[r], model->find_consumer(model->regions[r].get()), double_flow);
-            } else {
-                info(model->sectors[i + 1]->firms[r]->id() << "->" << model->find_consumer(model->regions[r].get())->id() << " = " << flow.get_quantity());
-                initialize_connection(model->sectors[i + 1]->firms[r], model->find_consumer(model->regions[r].get()), flow);
-            }
-            if (closed || r < regions_cnt - 1) {
-                info(model->sectors[i + 1]->firms[r]->id()
-                     << "->" << model->sectors[(i + skewness) % sectors_cnt + 1]->firms[(r + 1) % regions_cnt]->id() << " = " << flow.get_quantity());
-                initialize_connection(model->sectors[i + 1]->firms[r], model->sectors[(i + skewness) % sectors_cnt + 1]->firms[(r + 1) % regions_cnt], flow);
->>>>>>> a7f3f18c
-            }
-        }
-    }
-}
-
-template<class ModelVariant>
-<<<<<<< HEAD
-void ModelInitializer<ModelVariant>::read_flows() {
-    const settings::SettingsNode& network = settings["network"];
-    const auto flow_threshold = network["threshold"].as<FloatType>();
-    mrio::Table<FloatType, std::size_t> table;
-    const std::string& type = network["type"].as<std::string>();
-    std::string filename;
-    if (type == "csv") {
-        read_transport();
-        std::string index_filename;
-        filename = network["file"].as<std::string>();
-        index_filename = network["index"].as<std::string>();
-        std::ifstream index_file(index_filename.c_str(), std::ios::in | std::ios::binary);
-        if (!index_file) {
-            error("Could not open index file '" << index_filename << "'");
-        }
-        std::ifstream flows_file(filename.c_str(), std::ios::in | std::ios::binary);
-        if (!flows_file) {
-            error("Could not open flows file '" << filename << "'");
-        }
-        table.read_from_csv(index_file, flows_file, flow_threshold);
-        flows_file.close();
-        index_file.close();
-    } else if (type == "netcdf") {
-        read_transport();
-        filename = network["file"].as<std::string>();
-        table.read_from_netcdf(filename, flow_threshold);
-    }
-
-=======
+                info(model()->sectors[i + 1]->firms[r]->id()
+                     << "->" << model()->sectors[(i + skewness) % sectors_cnt + 1]->firms[(r + 1) % regions_cnt]->id() << " = " << flow.get_quantity());
+                initialize_connection(model()->sectors[i + 1]->firms[r], model()->sectors[(i + skewness) % sectors_cnt + 1]->firms[(r + 1) % regions_cnt],
+                                      flow);
+            }
+        }
+    }
+}
+
+template<class ModelVariant>
 void ModelInitializer<ModelVariant>::build_agent_network_from_table(const mrio::Table<FloatType, std::size_t>& table, FloatType flow_threshold) {
->>>>>>> a7f3f18c
     std::vector<EconomicAgent<ModelVariant>*> economic_agents;
     economic_agents.reserve(table.index_set().size());
 
@@ -986,13 +810,10 @@
             economic_agents.push_back(firm);
         }
     }
-<<<<<<< HEAD
+
+    build_transport_network();
 
     const Ratio time_factor = model()->delta_t() / Time(365.0);
-=======
-    build_transport_network();
-    const Ratio time_factor = model->delta_t() / Time(365.0);
->>>>>>> a7f3f18c
     const FlowQuantity daily_flow_threshold = round(FlowQuantity(flow_threshold * time_factor));
     auto d = table.raw_data().begin();
     for (auto& source : economic_agents) {
@@ -1032,18 +853,6 @@
             table.read_from_csv(index_file, flows_file, flow_threshold);
             flows_file.close();
             index_file.close();
-            build_agent_network_from_table(table, flow_threshold);
-        } break;
-        case settings::hstring::hash("mrio"): {
-            const auto& filename = network["file"].as<std::string>();
-            std::ifstream flows_file(filename.c_str(), std::ios::in | std::ios::binary);
-            if (!flows_file) {
-                error("Could not open flows file '" << filename << "'");
-            }
-            mrio::Table<FloatType, std::size_t> table;
-            const auto flow_threshold = network["threshold"].as<FloatType>();
-            table.read_from_mrio(flows_file, flow_threshold);
-            flows_file.close();
             build_agent_network_from_table(table, flow_threshold);
         } break;
         case settings::hstring::hash("netcdf"): {
@@ -1069,8 +878,8 @@
     switch (type) {
         case settings::hstring::hash("const"): {
             auto transport_delay = transport["value"].as<TransportDelay>();
-            for (auto& region_from : model->regions) {
-                for (auto& region_to : model->regions) {
+            for (auto& region_from : model()->regions) {
+                for (auto& region_to : model()->regions) {
                     if (region_to == region_from) {
                         break;
                     }
@@ -1108,20 +917,14 @@
 #ifdef VARIANT_DEMAND
 template<>
 void ModelInitializer<VariantDemand>::pre_initialize_variant() {
-<<<<<<< HEAD
-    const settings::SettingsNode& parameters = settings["parameters"];
+    const settings::SettingsNode& parameters = settings["model"];
     model()->parameters_writable().history_weight = parameters["history_weight"].as<Ratio>();
-=======
+}
+#endif
+
+template<class ModelVariant>
+void ModelInitializer<ModelVariant>::pre_initialize_variant() {
     const settings::SettingsNode& parameters = settings["model"];
-    model->parameters_writable().history_weight = parameters["history_weight"].as<Ratio>();
->>>>>>> a7f3f18c
-}
-#endif
-
-template<class ModelVariant>
-void ModelInitializer<ModelVariant>::pre_initialize_variant() {
-<<<<<<< HEAD
-    const settings::SettingsNode& parameters = settings["parameters"];
     model()->parameters_writable().transport_penalty_small = parameters["transport_penalty_small"].as<Price>();
     model()->parameters_writable().transport_penalty_large = parameters["transport_penalty_large"].as<Price>();
     model()->parameters_writable().optimization_maxiter = parameters["optimization_maxiter"].as<unsigned int>();
@@ -1140,84 +943,40 @@
         model()->parameters_writable().cheapest_price_range_width = parameters["cheapest_price_range_width"].as<Price>();
     }
     model()->parameters_writable().relative_transport_penalty = parameters["relative_transport_penalty"].as<bool>();
-    const std::string& optimization_algorithm = parameters["optimization_algorithm"].as<std::string>("slsqp");
-    if (optimization_algorithm == "slsqp") {
-        model()->parameters_writable().optimization_algorithm = nlopt::LD_SLSQP;
-    } else if (optimization_algorithm == "mma") {
-        model()->parameters_writable().optimization_algorithm = nlopt::LD_MMA;
-    } else if (optimization_algorithm == "ccsaq") {
-        model()->parameters_writable().optimization_algorithm = nlopt::LD_CCSAQ;
-    } else if (optimization_algorithm == "lbfgs") {
-        model()->parameters_writable().optimization_algorithm = nlopt::LD_LBFGS;
-    } else if (optimization_algorithm == "tnewton_precond_restart") {
-        model()->parameters_writable().optimization_algorithm = nlopt::LD_TNEWTON_PRECOND_RESTART;
-    } else if (optimization_algorithm == "tnewton_precond") {
-        model()->parameters_writable().optimization_algorithm = nlopt::LD_TNEWTON_PRECOND;
-    } else if (optimization_algorithm == "tnewton_restart") {
-        model()->parameters_writable().optimization_algorithm = nlopt::LD_TNEWTON_RESTART;
-    } else if (optimization_algorithm == "tnewton") {
-        model()->parameters_writable().optimization_algorithm = nlopt::LD_TNEWTON;
-    } else if (optimization_algorithm == "var1") {
-        model()->parameters_writable().optimization_algorithm = nlopt::LD_VAR1;
-    } else if (optimization_algorithm == "var2") {
-        model()->parameters_writable().optimization_algorithm = nlopt::LD_VAR2;
-    } else {
-        error("unknown optimization alorithm '" << optimization_algorithm << "'");
-=======
-    const settings::SettingsNode& parameters = settings["model"];
-    model->parameters_writable().transport_penalty_small = parameters["transport_penalty_small"].as<Price>();
-    model->parameters_writable().transport_penalty_large = parameters["transport_penalty_large"].as<Price>();
-    model->parameters_writable().optimization_maxiter = parameters["optimization_maxiter"].as<unsigned int>();
-    model->parameters_writable().optimization_timeout = parameters["optimization_timeout"].as<unsigned int>();
-    model->parameters_writable().quadratic_transport_penalty = parameters["quadratic_transport_penalty"].as<bool>();
-    model->parameters_writable().maximal_decrease_reservation_price_limited_by_markup =
-        parameters["maximal_decrease_reservation_price_limited_by_markup"].as<bool>();
-    model->parameters_writable().always_extend_expected_demand_curve = parameters["always_extend_expected_demand_curve"].as<bool>();
-    model->parameters_writable().naive_expectations = parameters["naive_expectations"].as<bool>();
-    model->parameters_writable().deviation_penalty = parameters["deviation_penalty"].as<bool>(false);
-    model->parameters_writable().cost_correction = parameters["cost_correction"].as<bool>();
-    model->parameters_writable().min_storage = parameters["min_storage"].as<Ratio>(0.0);
-    model->parameters_writable().cheapest_price_range_preserve_seller_price = parameters["cheapest_price_range_preserve_seller_price"].as<bool>(false);
-    model->parameters_writable().cheapest_price_range_generic_size = (parameters["cheapest_price_range_width"].as<std::string>() == "auto");
-    if (!model->parameters_writable().cheapest_price_range_generic_size) {
-        model->parameters_writable().cheapest_price_range_width = parameters["cheapest_price_range_width"].as<Price>();
-    }
-    model->parameters_writable().relative_transport_penalty = parameters["relative_transport_penalty"].as<bool>();
     const auto& optimization_algorithm = parameters["optimization_algorithm"].as<settings::hstring>("slsqp");
     switch (optimization_algorithm) {
         case settings::hstring::hash("slsqp"):
-            model->parameters_writable().optimization_algorithm = nlopt::LD_SLSQP;
+            model()->parameters_writable().optimization_algorithm = nlopt::LD_SLSQP;
             break;
         case settings::hstring::hash("mma"):
-            model->parameters_writable().optimization_algorithm = nlopt::LD_MMA;
+            model()->parameters_writable().optimization_algorithm = nlopt::LD_MMA;
             break;
         case settings::hstring::hash("ccsaq"):
-            model->parameters_writable().optimization_algorithm = nlopt::LD_CCSAQ;
+            model()->parameters_writable().optimization_algorithm = nlopt::LD_CCSAQ;
             break;
         case settings::hstring::hash("lbfgs"):
-            model->parameters_writable().optimization_algorithm = nlopt::LD_LBFGS;
+            model()->parameters_writable().optimization_algorithm = nlopt::LD_LBFGS;
             break;
         case settings::hstring::hash("tnewton_precond_restart"):
-            model->parameters_writable().optimization_algorithm = nlopt::LD_TNEWTON_PRECOND_RESTART;
+            model()->parameters_writable().optimization_algorithm = nlopt::LD_TNEWTON_PRECOND_RESTART;
             break;
         case settings::hstring::hash("tnewton_precond"):
-            model->parameters_writable().optimization_algorithm = nlopt::LD_TNEWTON_PRECOND;
+            model()->parameters_writable().optimization_algorithm = nlopt::LD_TNEWTON_PRECOND;
             break;
         case settings::hstring::hash("tnewton_restart"):
-            model->parameters_writable().optimization_algorithm = nlopt::LD_TNEWTON_RESTART;
+            model()->parameters_writable().optimization_algorithm = nlopt::LD_TNEWTON_RESTART;
             break;
         case settings::hstring::hash("tnewton"):
-            model->parameters_writable().optimization_algorithm = nlopt::LD_TNEWTON;
+            model()->parameters_writable().optimization_algorithm = nlopt::LD_TNEWTON;
             break;
         case settings::hstring::hash("var1"):
-            model->parameters_writable().optimization_algorithm = nlopt::LD_VAR1;
+            model()->parameters_writable().optimization_algorithm = nlopt::LD_VAR1;
             break;
         case settings::hstring::hash("var2"):
-            model->parameters_writable().optimization_algorithm = nlopt::LD_VAR2;
+            model()->parameters_writable().optimization_algorithm = nlopt::LD_VAR2;
             break;
         default:
             error("unknown optimization alorithm '" << optimization_algorithm << "'");
->>>>>>> a7f3f18c
     }
 }
 
@@ -1233,15 +992,9 @@
 
 template<class ModelVariant>
 void ModelInitializer<ModelVariant>::post_initialize_variant() {
-<<<<<<< HEAD
-    // initialize price dependent members of each capacityManager, which can only be calculated after the whole network has been initialized
-    for (auto& sector : model()->sectors_C) {
-        for (auto& firm : sector->firms_N) {
-=======
     // initialize price dependent members of each capacity manager, which can only be calculated after the whole network has been initialized
-    for (auto& sector : model->sectors) {
+    for (auto& sector : model()->sectors) {
         for (auto& firm : sector->firms) {
->>>>>>> a7f3f18c
             firm->sales_manager->initialize();
         }
     }
